--- conflicted
+++ resolved
@@ -1,11 +1,5 @@
 package org.opentripplanner.graph_builder.module;
 
-<<<<<<< HEAD
-import com.google.common.collect.Iterables;
-import java.util.Arrays;
-import java.util.HashMap;
-import java.util.List;
-=======
 import com.google.common.collect.HashMultimap;
 import com.google.common.collect.Multimaps;
 import java.util.Arrays;
@@ -14,7 +8,6 @@
 import java.util.Map;
 import java.util.Objects;
 import java.util.concurrent.atomic.AtomicInteger;
->>>>>>> dbd9bcee
 import org.opentripplanner.graph_builder.DataImportIssueStore;
 import org.opentripplanner.graph_builder.issues.StopNotLinkedForTransfers;
 import org.opentripplanner.graph_builder.services.GraphBuilderModule;
@@ -49,11 +42,11 @@
     private final List<RoutingRequest> transferRequests;
 
     public List<String> provides() {
-        return Arrays.asList("linking");
+        return List.of("linking");
     }
 
     public List<String> getPrerequisites() {
-        return Arrays.asList("street to transit");
+        return List.of("street to transit");
     }
 
     public DirectTransferGenerator (double radiusByDurationInSeconds, List<RoutingRequest> transferRequests) {
@@ -92,37 +85,15 @@
         AtomicInteger nLinkedStops = new AtomicInteger();
 
         // This is a synchronizedMultimap so that a parallel stream may be used to insert elements.
-        var transfersByStop = Multimaps.<StopLocation, SimpleTransfer>synchronizedMultimap(HashMultimap.create());
+        var transfersByStop = Multimaps.<StopLocation, PathTransfer>synchronizedMultimap(HashMultimap.create());
 
         stops.stream().parallel().forEach(ts0 -> {
             /* Make transfers to each nearby stop that has lowest weight on some trip pattern.
              * Use map based on the list of edges, so that only distinct transfers are stored. */
-            Map<TransferKey, SimpleTransfer> distinctTransfers = new HashMap<>();
+            Map<TransferKey, PathTransfer> distinctTransfers = new HashMap<>();
             Stop stop = ts0.getStop();
             LOG.debug("Linking stop '{}' {}", stop, ts0);
 
-<<<<<<< HEAD
-            /* Make transfers to each nearby stop that is the closest stop on some trip pattern. */
-            int n = 0;
-            for (NearbyStop sd : nearbyStopFinder.findNearbyStopsConsideringPatterns(ts0, streetRequest, false)) {
-                // Skip the origin stop, loop transfers are not needed.
-                if (sd.stop == stop) { continue; }
-                graph.transfersByStop.put(
-                    stop,
-                    new PathTransfer(ts0.getStop(), sd.stop, sd.distance, sd.edges)
-                );
-                n += 1;
-            }
-            if (OTPFeature.FlexRouting.isOn()) {
-                // This code is for finding transfers from FlexStopLocations to Stops, transfers
-                // from Stops to FlexStopLocations and between Stops are already covered above.
-                for (NearbyStop sd : nearbyStopFinder.findNearbyStopsConsideringPatterns(ts0,  streetRequest, true)) {
-                    // Skip the origin stop, loop transfers are not needed.
-                    if (sd.stop == ts0.getStop()) { continue; }
-                    if (sd.stop instanceof Stop) { continue; }
-                    graph.transfersByStop.put(sd.stop,
-                        new PathTransfer(sd.stop, ts0.getStop(), sd.distance, sd.edges)
-=======
             for (RoutingRequest transferProfile : transferRequests) {
                 RoutingRequest streetRequest = Transfer.prepareTransferRoutingRequest(transferProfile);
 
@@ -131,8 +102,7 @@
                     if (sd.stop == stop) { continue; }
                     distinctTransfers.put(
                         new TransferKey(stop, sd.stop, sd.edges),
-                        new SimpleTransfer(stop, sd.stop, sd.distance, sd.edges)
->>>>>>> dbd9bcee
+                        new PathTransfer(stop, sd.stop, sd.distance, sd.edges)
                     );
                 }
                 if (OTPFeature.FlexRouting.isOn()) {
@@ -144,7 +114,7 @@
                         if (sd.stop instanceof Stop) { continue; }
                         distinctTransfers.put(
                             new TransferKey(sd.stop, stop, sd.edges),
-                            new SimpleTransfer(sd.stop, stop, sd.distance, sd.edges)
+                            new PathTransfer(sd.stop, stop, sd.distance, sd.edges)
                         );
                     }
                 }
