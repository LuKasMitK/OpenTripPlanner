package org.opentripplanner.graph_builder.module;

import com.beust.jcommander.internal.Lists;
import com.beust.jcommander.internal.Sets;
import com.google.common.collect.ArrayListMultimap;
import com.google.common.collect.Multimap;
import java.time.Duration;
import org.locationtech.jts.geom.Coordinate;
import org.opentripplanner.common.MinMap;
import org.opentripplanner.ext.flex.trip.FlexTrip;
import org.opentripplanner.ext.vehicletostopheuristics.BikeToStopSkipEdgeStrategy;
import org.opentripplanner.ext.vehicletostopheuristics.VehicleToStopSkipEdgeStrategy;
import org.opentripplanner.model.FlexStopLocation;
import org.opentripplanner.model.Stop;
import org.opentripplanner.model.StopLocation;
import org.opentripplanner.model.TripPattern;
import org.opentripplanner.routing.algorithm.astar.AStar;
import org.opentripplanner.routing.algorithm.astar.strategies.ComposingSkipEdgeStrategy;
import org.opentripplanner.routing.algorithm.astar.strategies.DurationSkipEdgeStrategy;
import org.opentripplanner.routing.algorithm.astar.strategies.SkipEdgeStrategy;
import org.opentripplanner.routing.api.request.RoutingRequest;
import org.opentripplanner.routing.api.request.StreetMode;
import org.opentripplanner.routing.core.State;
import org.opentripplanner.routing.core.TraverseMode;
import org.opentripplanner.routing.edgetype.StreetEdge;
import org.opentripplanner.routing.graph.Edge;
import org.opentripplanner.routing.graph.Graph;
import org.opentripplanner.routing.graph.Vertex;
import org.opentripplanner.routing.graphfinder.DirectGraphFinder;
import org.opentripplanner.routing.graphfinder.NearbyStop;
import org.opentripplanner.routing.location.TemporaryStreetLocation;
import org.opentripplanner.routing.spt.DominanceFunction;
import org.opentripplanner.routing.spt.ShortestPathTree;
import org.opentripplanner.routing.vertextype.StreetVertex;
import org.opentripplanner.routing.vertextype.TransitStopVertex;
import org.opentripplanner.util.OTPFeature;

import java.util.Collection;
import java.util.Collections;
import java.util.Comparator;
import java.util.List;
import java.util.Set;

/**
 * These library functions are used by the streetless and streetful stop linkers, and in profile transfer generation.
 * TODO OTP2 Fold these into org.opentripplanner.routing.graphfinder.StreetGraphFinder
 *           These are not library functions, this is instantiated as an object. Define lifecycle of the object (reuse?).
 *           Because AStar instances should only be used once, NearbyStopFinder should only be used once.
 * Ideally they could also be used in long distance mode and profile routing for the street segments.
 * For each stop, it finds the closest stops on all other patterns. This reduces the number of transfer edges
 * significantly compared to simple radius-constrained all-to-all stop linkage.
 */
public class NearbyStopFinder {

    public  final boolean useStreets;
    private final Graph graph;
    private final Duration durationLimit;

    private DirectGraphFinder directGraphFinder;


    /**
     * Construct a NearbyStopFinder for the given graph and search radius, choosing whether to search via the street
     * network or straight line distance based on the presence of OSM street data in the graph.
     */
    public NearbyStopFinder(Graph graph, Duration durationLimit) {
        this (graph, durationLimit, graph.hasStreets);
    }

    /**
     * Construct a NearbyStopFinder for the given graph and search radius.
     * @param useStreets if true, search via the street network instead of using straight-line distance.
     */
    public NearbyStopFinder(Graph graph, Duration durationLimit, boolean useStreets) {
        this.graph = graph;
        this.useStreets = useStreets;
        this.durationLimit = durationLimit;

        if (!useStreets) {
            // We need to accommodate straight line distance (in meters) but when streets are present we use an
            // earliest arrival search, which optimizes on time. Ideally we'd specify in meters,
            // but we don't have much of a choice here. Use the default walking speed to convert.
            this.directGraphFinder = new DirectGraphFinder(graph);
        }
    }

    /**
     * Find all unique nearby stops that are the closest stop on some trip pattern or flex trip.
     * Note that the result will include the origin vertex if it is an instance of StopVertex.
     * This is intentional: we don't want to return the next stop down the line for trip patterns that pass through the
     * origin vertex.
     */
    public Set<NearbyStop> findNearbyStopsConsideringPatterns(Vertex vertex, RoutingRequest routingRequest, boolean reverseDirection) {

        /* Track the closest stop on each pattern passing nearby. */
        MinMap<TripPattern, NearbyStop> closestStopForPattern = new MinMap<>();

        /* Track the closest stop on each flex trip nearby. */
        MinMap<FlexTrip, NearbyStop> closestStopForFlexTrip = new MinMap<>();

        /* Iterate over nearby stops via the street network or using straight-line distance, depending on the graph. */
        for (NearbyStop nearbyStop : findNearbyStops(vertex, routingRequest.clone(), reverseDirection)) {
            StopLocation ts1 = nearbyStop.stop;

            if (ts1 instanceof Stop){
                /* Consider this destination stop as a candidate for every trip pattern passing through it. */
                for (TripPattern pattern : graph.index.getPatternsForStop(ts1)) {
                    closestStopForPattern.putMin(pattern, nearbyStop);
                }
            } if (OTPFeature.FlexRouting.isOn()) {
                for (FlexTrip trip : graph.index.getFlexIndex().flexTripsByStop.get(ts1)) {
                    closestStopForFlexTrip.putMin(trip, nearbyStop);
                }
            }
        }

        /* Make a transfer from the origin stop to each destination stop that was the closest stop on any pattern. */
        Set<NearbyStop> uniqueStops = Sets.newHashSet();
        uniqueStops.addAll(closestStopForFlexTrip.values());
        uniqueStops.addAll(closestStopForPattern.values());
        return uniqueStops;

    }


    /**
     * Return all stops within a certain radius of the given vertex, using network distance along streets.
     * Use the correct method depending on whether the graph has street data or not.
     * If the origin vertex is a StopVertex, the result will include it; this characteristic is essential for
     * associating the correct stop with each trip pattern in the vicinity.
     */
    public List<NearbyStop> findNearbyStops(
        Vertex vertex, RoutingRequest routingRequest, boolean reverseDirection
    ) {
        if (useStreets) {
            return findNearbyStopsViaStreets(Set.of(vertex), reverseDirection, true, routingRequest);
        }
        // It make sense for the directGraphFinder to use meters as a limit, so we convert first
        double limitMeters = durationLimit.toSeconds() * new RoutingRequest(TraverseMode.WALK).walkSpeed;
        Coordinate c0 = vertex.getCoordinate();
        return directGraphFinder.findClosestStops(c0.y, c0.x, limitMeters);
    }


    /**
     * Return all stops within a certain radius of the given vertex, using network distance along streets.
     * If the origin vertex is a StopVertex, the result will include it.
     *
     * @param originVertices the origin point of the street search
     * @param reverseDirection if true the paths returned instead originate at the nearby stops and have the
     *                         originVertex as the destination
     * @param removeTempEdges after creating a new routing request and routing context, remove all the temporary
     *                        edges that are part of that context. NOTE: this will remove _all_ temporary edges
     *                        coming out of the origin and destination vertices, including those in any other
     *                        RoutingContext referencing them, making routing from/to them totally impossible.
     *                        This is a stopgap solution until we rethink the lifecycle of RoutingContext.
     */
    public List<NearbyStop> findNearbyStopsViaStreets (
            Set<Vertex> originVertices,
            boolean reverseDirection,
            boolean removeTempEdges,
            RoutingRequest routingRequest
    ) {
        List<NearbyStop> stopsFound = Lists.newArrayList();

        /* Add the origin vertices if they are stops */
        for (Vertex vertex : originVertices) {
            if (vertex instanceof TransitStopVertex) {
                stopsFound.add(
                    new NearbyStop(
                        (TransitStopVertex) vertex,
                        0,
                        Collections.emptyList(),
                        new State(vertex, routingRequest)
                    ));
            }
        }

        // Return only the origin vertices if there are no valid street modes
        if (!routingRequest.streetSubRequestModes.isValid()) { return stopsFound; }

        routingRequest.setArriveBy(reverseDirection);
        if (!reverseDirection) {
            routingRequest.setRoutingContext(graph, originVertices, null);
        } else {
            routingRequest.setRoutingContext(graph, null, originVertices);
        }
<<<<<<< HEAD
        routingRequest.disableRemainingWeightHeuristic = true;
        routingRequest.getRoutingContext().remainingWeightHeuristic = new TrivialRemainingWeightHeuristic();
=======
>>>>>>> e8431d22
        routingRequest.dominanceFunction = new DominanceFunction.MinimumWeight();

        var skipEdgeStrategy = getSkipEdgeStrategy(reverseDirection, routingRequest);
        var astar = AStar.allDirections(skipEdgeStrategy);

        ShortestPathTree spt = astar.getShortestPathTree(routingRequest);

        // Only used if OTPFeature.FlexRouting.isOn()
        Multimap<FlexStopLocation, State> locationsMap = ArrayListMultimap.create();

        if (spt != null) {
            // TODO use GenericAStar and a traverseVisitor? Add an earliestArrival switch to genericAStar?
            for (State state : spt.getAllStates()) {
                Vertex targetVertex = state.getVertex();
                if (originVertices.contains(targetVertex)) continue;
                if (targetVertex instanceof TransitStopVertex && state.isFinal()) {
                    stopsFound.add(NearbyStop.nearbyStopForState(state, ((TransitStopVertex) targetVertex).getStop()));
                }
                if (OTPFeature.FlexRouting.isOn() && targetVertex instanceof StreetVertex
                    && ((StreetVertex) targetVertex).flexStopLocations != null) {
                    for (FlexStopLocation flexStopLocation : ((StreetVertex) targetVertex).flexStopLocations) {
                        // This is for a simplification, so that we only return one vertex from each
                        // stop location. All vertices are added to the multimap, which is filtered
                        // below, so that only the closest vertex is added to stopsFound
                        if (canBoardFlex(state, reverseDirection)) {
                            locationsMap.put(flexStopLocation, state);
                        }
                    }
                }
            }
        }

        if (OTPFeature.FlexRouting.isOn()) {
            for (var locationStates : locationsMap.asMap().entrySet()) {
                FlexStopLocation flexStopLocation = locationStates.getKey();
                Collection<State> states = locationStates.getValue();
                // Select the vertex from all vertices that are reachable per FlexStopLocation by taking
                // the minimum walking distance
                State min = Collections.min(states, Comparator.comparing(State::getWeight));

                // If the best state for this FlexStopLocation is a SplitterVertex, we want to get the
                // TemporaryStreetLocation instead. This allows us to reach SplitterVertices in both
                // directions when routing later.
                if (min.getBackState().getVertex() instanceof TemporaryStreetLocation) {
                    min = min.getBackState();
                }

                stopsFound.add(NearbyStop.nearbyStopForState(min, flexStopLocation));
            }
        }

        if (removeTempEdges) {
            routingRequest.cleanup();
        }
        return stopsFound;
    }

    private SkipEdgeStrategy getSkipEdgeStrategy(
            boolean reverseDirection,
            RoutingRequest routingRequest
    ) {
        var durationSkipEdgeStrategy = new DurationSkipEdgeStrategy(durationLimit);

        // if we compute the accesses for Park+Ride, Bike+Ride and Bike+Transit we don't want to
        // search the full durationLimit as this returns way too many stops.
        // this is both slow and returns suboptimal results as it favours long drives with short
        // transit legs.
        // therefore, we use a heuristic based on the number of routes and their mode to determine
        // what are "good" stops for those accesses. if we have reached a threshold of "good" stops
        // we stop the access search.
        if (!reverseDirection
                && OTPFeature.VehicleToStopHeuristics.isOn()
                && VehicleToStopSkipEdgeStrategy.applicableModes.contains(
                routingRequest.modes.accessMode)) {
            var strategy = new VehicleToStopSkipEdgeStrategy(graph.index::getRoutesForStop);
            return new ComposingSkipEdgeStrategy(strategy, durationSkipEdgeStrategy);
        }
        else if (OTPFeature.VehicleToStopHeuristics.isOn()
                && routingRequest.modes.accessMode == StreetMode.BIKE) {
            var strategy = new BikeToStopSkipEdgeStrategy(graph.index::getTripsForStop);
            return new ComposingSkipEdgeStrategy(strategy, durationSkipEdgeStrategy);
        }
        else {
            return durationSkipEdgeStrategy;
        }
    }

    private boolean canBoardFlex(State state, boolean reverse) {
        Collection<Edge> edges = reverse
            ? state.getVertex().getIncoming()
            : state.getVertex().getOutgoing();

        return edges.stream().anyMatch(e ->
                e instanceof StreetEdge
                && ((StreetEdge) e).getPermission().allows(TraverseMode.CAR));
    }
}<|MERGE_RESOLUTION|>--- conflicted
+++ resolved
@@ -185,11 +185,6 @@
         } else {
             routingRequest.setRoutingContext(graph, null, originVertices);
         }
-<<<<<<< HEAD
-        routingRequest.disableRemainingWeightHeuristic = true;
-        routingRequest.getRoutingContext().remainingWeightHeuristic = new TrivialRemainingWeightHeuristic();
-=======
->>>>>>> e8431d22
         routingRequest.dominanceFunction = new DominanceFunction.MinimumWeight();
 
         var skipEdgeStrategy = getSkipEdgeStrategy(reverseDirection, routingRequest);
