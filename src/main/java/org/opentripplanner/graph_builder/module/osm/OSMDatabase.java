package org.opentripplanner.graph_builder.module.osm;

import com.google.common.collect.ArrayListMultimap;
import com.google.common.collect.Iterables;
import com.google.common.collect.Multimap;
import org.locationtech.jts.geom.Coordinate;
import org.locationtech.jts.geom.Envelope;
import org.locationtech.jts.geom.Geometry;
import org.locationtech.jts.geom.LineString;
import org.locationtech.jts.geom.Point;
import org.opentripplanner.common.RepeatingTimePeriod;
import org.opentripplanner.common.TurnRestrictionType;
import org.opentripplanner.common.geometry.GeometryUtils;
import org.opentripplanner.common.geometry.HashGridSpatialIndex;
import org.opentripplanner.common.model.P2;
import org.opentripplanner.graph_builder.DataImportIssueStore;
import org.opentripplanner.graph_builder.issues.LevelAmbiguous;
import org.opentripplanner.graph_builder.issues.PublicTransportRelationSkipped;
import org.opentripplanner.graph_builder.issues.TooManyAreasInRelation;
import org.opentripplanner.graph_builder.issues.TurnRestrictionBad;
import org.opentripplanner.graph_builder.issues.TurnRestrictionException;
import org.opentripplanner.graph_builder.issues.TurnRestrictionUnknown;
import org.opentripplanner.graph_builder.module.osm.TurnRestrictionTag.Direction;
import org.opentripplanner.openstreetmap.model.OSMLevel;
import org.opentripplanner.openstreetmap.model.OSMLevel.Source;
<<<<<<< HEAD
=======
import org.opentripplanner.openstreetmap.model.OSMNode;
import org.opentripplanner.openstreetmap.model.OSMRelation;
import org.opentripplanner.openstreetmap.model.OSMRelationMember;
import org.opentripplanner.openstreetmap.model.OSMTag;
import org.opentripplanner.openstreetmap.model.OSMWay;
import org.opentripplanner.openstreetmap.model.OSMWithTags;
import org.opentripplanner.openstreetmap.services.OpenStreetMapContentHandler;
>>>>>>> b6c4639d
import org.opentripplanner.routing.core.TraverseMode;
import org.opentripplanner.routing.core.TraverseModeSet;
import org.opentripplanner.routing.edgetype.StreetTraversalPermission;
import org.opentripplanner.util.MapUtils;
import org.slf4j.Logger;
import org.slf4j.LoggerFactory;

import java.util.ArrayList;
import java.util.Arrays;
import java.util.Collection;
import java.util.Collections;
import java.util.HashMap;
import java.util.HashSet;
import java.util.Iterator;
import java.util.List;
import java.util.Map;
import java.util.Set;

public class OSMDatabase {

    private static Logger LOG = LoggerFactory.getLogger(OSMDatabase.class);

<<<<<<< HEAD
    // TODO replace all of these with Trove TLongObjectMaps.
=======
    private DataImportIssueStore issueStore;
>>>>>>> b6c4639d

    /* Map of all nodes used in ways/areas keyed by their OSM ID */
    private Map<Long, OSMNode> nodesById = new HashMap<Long, OSMNode>();

    /* Map of all bike-rental nodes, keyed by their OSM ID */
    private Map<Long, OSMNode> bikeRentalNodes = new HashMap<Long, OSMNode>();

    /* Map of all bike parking nodes, keyed by their OSM ID */
    private Map<Long, OSMNode> bikeParkingNodes = new HashMap<Long, OSMNode>();

    /* Map of all non-area ways keyed by their OSM ID */
    private Map<Long, OSMWay> waysById = new HashMap<Long, OSMWay>();

    /* Map of all area ways keyed by their OSM ID */
    private Map<Long, OSMWay> areaWaysById = new HashMap<Long, OSMWay>();

    /* Map of all relations keyed by their OSM ID */
    private Map<Long, OSMRelation> relationsById = new HashMap<Long, OSMRelation>();

    /* All walkable areas */
    private List<Area> walkableAreas = new ArrayList<Area>();

    /* All P+R areas */
    private List<Area> parkAndRideAreas = new ArrayList<Area>();

    /* All bike parking areas */
    private List<Area> bikeParkingAreas = new ArrayList<Area>();

    /* Map of all area OSMWay for a given node */
    private Map<Long, Set<OSMWay>> areasForNode = new HashMap<Long, Set<OSMWay>>();

    /* Map of all area OSMWay for a given node */
    private List<OSMWay> singleWayAreas = new ArrayList<OSMWay>();

    private Set<OSMWithTags> processedAreas = new HashSet<OSMWithTags>();

    /* Set of area way IDs */
    private Set<Long> areaWayIds = new HashSet<Long>();

    /* Set of all node IDs of kept ways. Needed to mark which nodes to keep in stage 3. */
    private Set<Long> waysNodeIds = new HashSet<Long>();

    /* Set of all node IDs of kept areas. Needed to mark which nodes to keep in stage 3. */
    private Set<Long> areaNodeIds = new HashSet<Long>();

    /* Track which vertical level each OSM way belongs to, for building elevators etc. */
    private Map<OSMWithTags, OSMLevel> wayLevels = new HashMap<OSMWithTags, OSMLevel>();

    /* Set of turn restrictions for each turn "from" way ID */
    private Multimap<Long, TurnRestrictionTag> turnRestrictionsByFromWay = ArrayListMultimap
            .create();

    /* Set of turn restrictions for each turn "to" way ID */
    private Multimap<Long, TurnRestrictionTag> turnRestrictionsByToWay = ArrayListMultimap.create();

    /*
     * Map of all transit stop nodes that lie within an area and which are connected to the area by
     * a relation. Keyed by the area's OSM way.
     */
    private Map<OSMWithTags, Set<OSMNode>> stopsInAreas = new HashMap<OSMWithTags, Set<OSMNode>>();

    /*
     * ID of the next virtual node we create during building phase. Negative to prevent conflicts
     * with existing ones.
     */
    private long virtualNodeId = -100000;

    /**
     * If true, disallow zero floors and add 1 to non-negative numeric floors, as is generally done
     * in the United States. This does not affect floor names from level maps.
     */
    public boolean noZeroLevels = true;

    public OSMDatabase(DataImportIssueStore issueStore) {
        this.issueStore = issueStore;
    }

    public OSMNode getNode(Long nodeId) {
        return nodesById.get(nodeId);
    }

    public OSMWay getWay(Long nodeId) {
        return waysById.get(nodeId);
    }

    public Collection<OSMWay> getWays() {
        return Collections.unmodifiableCollection(waysById.values());
    }

    public int nodeCount() {
        return nodesById.size();
    }

    public int wayCount() {
        return waysById.size();
    }

    public Collection<OSMNode> getBikeRentalNodes() {
        return Collections.unmodifiableCollection(bikeRentalNodes.values());
    }

    public Collection<OSMNode> getBikeParkingNodes() {
        return Collections.unmodifiableCollection(bikeParkingNodes.values());
    }

    public Collection<Area> getWalkableAreas() {
        return Collections.unmodifiableCollection(walkableAreas);
    }

    public Collection<Area> getParkAndRideAreas() {
        return Collections.unmodifiableCollection(parkAndRideAreas);
    }

    public Collection<Area> getBikeParkingAreas() {
        return Collections.unmodifiableCollection(bikeParkingAreas);
    }

    public Collection<Long> getTurnRestrictionWayIds() {
        return Collections.unmodifiableCollection(turnRestrictionsByFromWay.keySet());
    }

    public Collection<TurnRestrictionTag> getFromWayTurnRestrictions(Long fromWayId) {
        return turnRestrictionsByFromWay.get(fromWayId);
    }

    public Collection<TurnRestrictionTag> getToWayTurnRestrictions(Long toWayId) {
        return turnRestrictionsByToWay.get(toWayId);
    }

    public Collection<OSMNode> getStopsInArea(OSMWithTags areaParent) {
        return stopsInAreas.get(areaParent);
    }

    public OSMLevel getLevelForWay(OSMWithTags way) {
        OSMLevel level = wayLevels.get(way);
        return level != null ? level : OSMLevel.DEFAULT;
    }

    public boolean isNodeSharedByMultipleAreas(Long nodeId) {
        Set<OSMWay> areas = areasForNode.get(nodeId);
        if (areas == null) {
            return false;
        }
        return areas.size() > 1;
    }

    public boolean isNodeBelongsToWay(Long nodeId) {
        return waysNodeIds.contains(nodeId);
    }

<<<<<<< HEAD
    public Collection<GraphBuilderAnnotation> getAnnotations() {
        return Collections.unmodifiableList(annotations);
    }

=======
    @Override
>>>>>>> b6c4639d
    public void addNode(OSMNode node) {
        if (node.isBikeRental()) {
            bikeRentalNodes.put(node.getId(), node);
            return;
        }
        if (node.isBikeParking()) {
            bikeParkingNodes.put(node.getId(), node);
            return;
        }
        if (!(waysNodeIds.contains(node.getId()) || areaNodeIds.contains(node.getId()) || node
                .isStop()))
            return;

        if (nodesById.containsKey(node.getId()))
            return;

        nodesById.put(node.getId(), node);

        if (nodesById.size() % 100000 == 0)
            LOG.debug("nodes=" + nodesById.size());
    }

    public void addWay(OSMWay way) {
        /* only add ways once */
        long wayId = way.getId();
        if (waysById.containsKey(wayId) || areaWaysById.containsKey(wayId))
            return;

        if (areaWayIds.contains(wayId)) {
            areaWaysById.put(wayId, way);
        }

        /* filter out ways that are not relevant for routing */
        if (!(OSMFilter.isWayRoutable(way) || way.isParkAndRide() || way.isBikeParking())) {
            return;
        }

        applyLevelsForWay(way);

        /* An area can be specified as such, or be one by default as an amenity */
        if ((way.isTag("area", "yes") || way.isTag("amenity", "parking") || way.isTag("amenity",
                "bicycle_parking")) && way.getNodeRefs().size() > 2) {
            // this is an area that's a simple polygon. So we can just add it straight
            // to the areas, if it's not part of a relation.
            if (!areaWayIds.contains(wayId)) {
                singleWayAreas.add(way);
                areaWaysById.put(wayId, way);
                areaWayIds.add(wayId);
                for (Long node : way.getNodeRefs()) {
                    MapUtils.addToMapSet(areasForNode, node, way);
                }
            }
            return;
        }

        waysById.put(wayId, way);

        if (waysById.size() % 10000 == 0)
            LOG.debug("ways=" + waysById.size());
    }

    public void addRelation(OSMRelation relation) {
        if (relationsById.containsKey(relation.getId()))
            return;

        if (relation.isTag("type", "multipolygon")
                && (OSMFilter.isOsmEntityRoutable(relation) || relation.isParkAndRide())) {
            // OSM MultiPolygons are ferociously complicated, and in fact cannot be processed
            // without reference to the ways that compose them. Accordingly, we will merely
            // mark the ways for preservation here, and deal with the details once we have
            // the ways loaded.
            if (!OSMFilter.isWayRoutable(relation) && !relation.isParkAndRide()) {
                return;
            }
            for (OSMRelationMember member : relation.getMembers()) {
                areaWayIds.add(member.getRef());
            }
            applyLevelsForWay(relation);
        } else if (!(relation.isTag("type", "restriction"))
                && !(relation.isTag("type", "route") && relation.isTag("route", "road"))
                && !(relation.isTag("type", "multipolygon") && OSMFilter
                        .isOsmEntityRoutable(relation))
                && !(relation.isTag("type", "level_map"))
                && !(relation.isTag("type", "public_transport") && relation.isTag(
                        "public_transport", "stop_area"))) {
            return;
        }

        relationsById.put(relation.getId(), relation);

        if (relationsById.size() % 100 == 0)
            LOG.debug("relations=" + relationsById.size());
    }

    /**
     * Called after the first phase, when all relations are loaded.
     */
    public void doneFirstPhaseRelations() {
        // nothing to do here
    }

    /**
     * Called after the second phase, when all ways are loaded.
     */
    public void doneSecondPhaseWays() {
        // This copies relevant tags to the ways (highway=*) where it doesn't exist, so that
        // the way purging keeps the needed way around.
        // Multipolygons may be processed more than once, which may be needed since
        // some member might be in different files for the same multipolygon.

        // NOTE (AMB): this purging phase may not be necessary if highway tags are not
        // copied over from multipolygon relations. Perhaps we can get by with
        // only 2 steps -- ways+relations, followed by used nodes.
        // Ways can be tag-filtered in phase 1.

        markNodesForKeeping(waysById.values(), waysNodeIds);
        markNodesForKeeping(areaWaysById.values(), areaNodeIds);
    }

    /**
     * Called after the third and final phase, when all nodes are loaded.
     * After all relations, ways, and nodes are loaded, handle areas.
     */
    public void doneThirdPhaseNodes() {
        processMultipolygonRelations();
        processSingleWayAreas();
    }

    /**
     * After all loading is done (from multiple OSM sources), post-process.
     */
    public void postLoad() {

        // handle turn restrictions, road names, and level maps in relations
        processRelations();

        // intersect non connected areas with ways
        processUnconnectedAreas();
    }

    /**
     * Connect areas with ways when unconnected (areas outer rings crossing with ways at the same
     * level, but with no common nodes). Currently process P+R areas only, but could easily be
     * extended to others areas as well.
     */
    private void processUnconnectedAreas() {
        LOG.info("Intersecting unconnected areas...");

        // Simple holder for the spatial index
        class RingSegment {
            Area area;

            Ring ring;

            OSMNode nA;

            OSMNode nB;
        }

        /*
         * Create a spatial index for each segment of area outer rings. Note: The spatial index is
         * temporary and store only areas, so it should not take that much memory. Note 2: For
         * common nodes shared by different ways of different areas we only add them once, otherwise
         * we could end-up looping on creating new intersections.
         */
        Set<P2<Long>> commonSegments = new HashSet<P2<Long>>();
        HashGridSpatialIndex<RingSegment> spndx = new HashGridSpatialIndex<>();
        for (Area area : Iterables.concat(parkAndRideAreas, bikeParkingAreas)) {
            for (Ring ring : area.outermostRings) {
                for (int j = 0; j < ring.nodes.size(); j++) {
                    RingSegment ringSegment = new RingSegment();
                    ringSegment.area = area;
                    ringSegment.ring = ring;
                    ringSegment.nA = ring.nodes.get(j);
                    ringSegment.nB = ring.nodes.get((j + 1) % ring.nodes.size());
                    Envelope env = new Envelope(ringSegment.nA.lon, ringSegment.nB.lon,
                            ringSegment.nA.lat, ringSegment.nB.lat);
                    P2<Long> key1 = new P2<>(ringSegment.nA.getId(), ringSegment.nB.getId());
                    P2<Long> key2 = new P2<>(ringSegment.nB.getId(), ringSegment.nA.getId());
                    if (!commonSegments.contains(key1) && !commonSegments.contains(key2)) {
                        spndx.insert(env, ringSegment);
                        commonSegments.add(key1);
                        commonSegments.add(key2);
                    }
                }
            }
        }

        // For each way, intersect with areas
        int nCreatedNodes = 0;
        for (OSMWay way : waysById.values()) {
            OSMLevel wayLevel = getLevelForWay(way);

            // For each segment of the way
            for (int i = 0; i < way.getNodeRefs().size() - 1; i++) {                
                OSMNode nA = nodesById.get(way.getNodeRefs().get(i));
                OSMNode nB = nodesById.get(way.getNodeRefs().get(i + 1));
                if (nA == null || nB == null) {
                    continue;
                }

                Envelope env = new Envelope(nA.lon, nB.lon, nA.lat, nB.lat);
                List<RingSegment> ringSegments = spndx.query(env);
                if (ringSegments.size() == 0)
                    continue;
                LineString seg = GeometryUtils.makeLineString(nA.lon, nA.lat, nB.lon, nB.lat);
                
                for (RingSegment ringSegment : ringSegments) {
                	boolean wayWasSplit = false;

                    // Skip if both segments share a common node
                    if (ringSegment.nA.getId() == nA.getId()
                            || ringSegment.nA.getId() == nB.getId()
                            || ringSegment.nB.getId() == nA.getId()
                            || ringSegment.nB.getId() == nB.getId())
                        continue;
                    
                    // Skip if area and way are from "incompatible" levels
                    OSMLevel areaLevel = getLevelForWay(ringSegment.area.parent);
                    if (!wayLevel.equals(areaLevel))
                        continue;

                    // Check for real intersection
                    LineString seg2 = GeometryUtils.makeLineString(ringSegment.nA.lon,
                            ringSegment.nA.lat, ringSegment.nB.lon, ringSegment.nB.lat);
                    Geometry intersection = seg2.intersection(seg);
                    Point p = null;
                    if (intersection.isEmpty()) {
                        continue;
                    } else if (intersection instanceof Point) {
                        p = (Point) intersection;
                    } else {
                        /*
                         * This should never happen (intersection between two lines should be a
                         * point or a multi-point).
                         */
                        LOG.error("Alien intersection type between {} ({}--{}) and {} ({}--{}): ",
                                way, nA, nB, ringSegment.area.parent, ringSegment.nA,
                                ringSegment.nB, intersection);
                        continue;
                    }
                    
                    // if the intersection is extremely close to one of the nodes of the road or the parking lot, just use that node
                    // rather than splitting anything. See issue 1605.
                    OSMNode splitNode;
                    double epsilon = 0.0000001;
                    
                    // note that the if . . . else if structure of this means that if a node at one end of a (way|ring) segment is snapped,
                    // the node at the other end cannot be, which is fine because the only time that could happen anyhow
                    // would be if the nodes were duplicates.
                    // prefer inserting into the ring segment to inserting into the way, so as to reduce graph complexity
                    if (checkIntersectionDistance(p, nA, epsilon)) {
                    	// insert node A into the ring segment
                        splitNode = nA;
                        
                        if (ringSegment.ring.nodes.contains(splitNode))
                        	// This node is already a part of this ring (perhaps we inserted it previously). No need to connect again.
                        	// Note that this may not be a safe assumption to make in all cases; suppose a way were to cross exactly over a node *twice*,
                        	// we would only add it the first time.
                        	continue;
                        
                        if (checkDistance(ringSegment.nA, nA, epsilon) || checkDistance(ringSegment.nB, nA, epsilon))
                                LOG.info("Node {} in way {} is coincident but disconnected with area {}",
                                    	nA.getId(), way.getId(), ringSegment.area.parent.getId());
                    }
                    else if (checkIntersectionDistance(p, nB, epsilon)) {
                    	// insert node B into the ring segment
                        splitNode = nB;
                        
                        if (ringSegment.ring.nodes.contains(splitNode))
                        	continue;
                        
                        if (checkDistance(ringSegment.nA, nB, epsilon) || checkDistance(ringSegment.nB, nB, epsilon))
                            LOG.info("Node {} in way {} is coincident but disconnected with area {}",
                                	nB.getId(), way.getId(), ringSegment.area.parent.getId());
                    }
                    else if (checkIntersectionDistance(p, ringSegment.nA, epsilon)) {
                    	// insert node A into the road, if it's not already there
                    	
                    	// don't insert the same node twice. This is not always safe; suppose a way crosses over the same node in the parking area twice.
                    	// but we assume it doesn't (and even if it does, it's not a huge deal, as it is still connected elsewhere on the same way).
                    	if (way.getNodeRefs().contains(ringSegment.nA.getId()))
                    		continue;
                    	
                    	way.addNodeRef(ringSegment.nA.getId(), i + 1);
                    	
                        if (checkDistance(ringSegment.nA, nA, epsilon) || checkDistance(ringSegment.nA, nB, epsilon))
                            LOG.info("Node {} in area {} is coincident but disconnected with way {}",
                                	ringSegment.nA.getId(), way.getId(), ringSegment.area.parent.getId(), way.getId());
                    	
                    	// restart loop over way segments as we may have more intersections
                        // as we haven't modified the ring, there is no need to modify the spatial index, so breaking here is fine 
                    	i--;
                    	break;
                    }
                    else if (checkIntersectionDistance(p, ringSegment.nB, epsilon)) {
                    	// insert node B into the road, if it's not already there
                    	
                    	if (way.getNodeRefs().contains(ringSegment.nB.getId()))
                    		continue;
                    	
                    	way.addNodeRef(ringSegment.nB.getId(), i + 1);
                    	
                        if (checkDistance(ringSegment.nB, nA, epsilon) || checkDistance(ringSegment.nB, nB, epsilon))
                            LOG.info("Node {} in area {} is coincident but disconnected with way {}",
                                	ringSegment.nB.getId(), way.getId(), ringSegment.area.parent.getId(), way.getId());
                    	
                    	i--;
                    	break;
                    }
                    else {
                    	// create a node
                    	splitNode = createVirtualNode(p.getCoordinate());
                        nCreatedNodes++;
                        LOG.debug(
                                "Adding virtual {}, intersection of {} ({}--{}) and area {} ({}--{}) at {}.",
                                splitNode, way, nA, nB, ringSegment.area.parent, ringSegment.nA,
                                ringSegment.nB, p);
                        way.addNodeRef(splitNode.getId(), i + 1);
                        
                        /*
                         * If we split the way, re-start the way segments loop as the newly created segments
                         * could be intersecting again (in case one segment cut many others).
                         */
                        wayWasSplit = true;
                    }

                    /*
                     * The line below is O(n^2) but we do not insert often and ring size should be
                     * rather small.
                     */
                    int j = ringSegment.ring.nodes.indexOf(ringSegment.nB);
                    ringSegment.ring.nodes.add(j, splitNode);

                    /*
                     * Update spatial index as we just split a ring segment. Note: we do not update
                     * the first segment envelope, but as the new envelope is smaller than the
                     * previous one this is harmless, apart from increasing a bit false positives
                     * count.
                     */
                    RingSegment ringSegment2 = new RingSegment();
                    ringSegment2.area = ringSegment.area;
                    ringSegment2.ring = ringSegment.ring;
                    ringSegment2.nA = splitNode;
                    ringSegment2.nB = ringSegment.nB;
                    Envelope env2 = new Envelope(ringSegment2.nA.lon, ringSegment2.nB.lon,
                            ringSegment2.nA.lat, ringSegment2.nB.lat);
                    spndx.insert(env2, ringSegment2);
                    ringSegment.nB = splitNode;

                    // if we split the way, backtrack over it again to check for additional splits
                    // otherwise, we just continue the loop over ring segments
                    if (wayWasSplit) {
                    	i--;
                    	break;
                    }
                }
            }
        }
        LOG.info("Created {} virtual intersection nodes.", nCreatedNodes);
    }

	/**
     * Create a virtual OSM node, using a negative unique ID.
     * 
     * @param c The location of the node to create.
     * @return The created node.
     */
    private OSMNode createVirtualNode(Coordinate c) {
        OSMNode node = new OSMNode();
        node.lon = c.x;
        node.lat = c.y;
        node.setId(virtualNodeId);
        virtualNodeId--;
        waysNodeIds.add(node.getId());
        nodesById.put(node.getId(), node);
        return node;
    }

    private void applyLevelsForWay(OSMWithTags way) {
        /* Determine OSM level for each way, if it was not already set */
        if (!wayLevels.containsKey(way)) {
            // if this way is not a key in the wayLevels map, a level map was not
            // already applied in processRelations

            /* try to find a level name in tags */
            String levelName = null;
            OSMLevel level = OSMLevel.DEFAULT;
            if (way.hasTag("level")) { // TODO: floating-point levels &c.
                levelName = way.getTag("level");
                level = OSMLevel.fromString(levelName, OSMLevel.Source.LEVEL_TAG, noZeroLevels,
                    issueStore
                );
            } else if (way.hasTag("layer")) {
                levelName = way.getTag("layer");
                level = OSMLevel.fromString(levelName, OSMLevel.Source.LAYER_TAG, noZeroLevels,
                    issueStore
                );
            }
            if (level == null || (!level.reliable)) {
                issueStore.add(new LevelAmbiguous(levelName, way.getId()));
                level = OSMLevel.DEFAULT;
            }
            wayLevels.put(way, level);
        }
    }

    private void markNodesForKeeping(Collection<OSMWay> osmWays, Set<Long> nodeSet) {
        for (Iterator<OSMWay> it = osmWays.iterator(); it.hasNext();) {
            OSMWay way = it.next();
            // Since the way is kept, update nodes-with-neighbors
            List<Long> nodes = way.getNodeRefs();
            if (nodes.size() > 1) {
                nodeSet.addAll(nodes);
            }
        }
    }

    /**
     * Create areas from single ways.
     */
    private void processSingleWayAreas() {
        AREA: for (OSMWay way : singleWayAreas) {
            if (processedAreas.contains(way)) {
                continue;
            }
            for (Long nodeRef : way.getNodeRefs()) {
                if (!nodesById.containsKey(nodeRef)) {
                    continue AREA;
                }
            }
            try {
                newArea(new Area(way, Arrays.asList(way), Collections.<OSMWay> emptyList(), nodesById));
            } catch (Area.AreaConstructionException|Ring.RingConstructionException e) {
                // this area cannot be constructed, but we already have all the
                // necessary nodes to construct it. So, something must be wrong with
                // the area; we'll mark it as processed so that we don't retry.
            } catch (IllegalArgumentException iae) {
                // This occurs when there are an invalid number of points in a LinearRing
                // Mark the ring as processed so we don't retry it.
            }
            processedAreas.add(way);
        }
    }

    /**
     * Copies useful metadata from multipolygon relations to the relevant ways, or to the area map.
     * This is done at a different time than processRelations(), so that way purging doesn't remove
     * the used ways.
     */
    private void processMultipolygonRelations() {
        RELATION: for (OSMRelation relation : relationsById.values()) {
            if (processedAreas.contains(relation)) {
                continue;
            }
            if (!(relation.isTag("type", "multipolygon") && (OSMFilter
                    .isOsmEntityRoutable(relation) || relation.isParkAndRide()))) {
                continue;
            }
            // Area multipolygons -- pedestrian plazas
            ArrayList<OSMWay> innerWays = new ArrayList<OSMWay>();
            ArrayList<OSMWay> outerWays = new ArrayList<OSMWay>();
            for (OSMRelationMember member : relation.getMembers()) {
                String role = member.getRole();
                OSMWay way = areaWaysById.get(member.getRef());
                if (way == null) {
                    // relation includes way which does not exist in the data. Skip.
                    continue RELATION;
                }
                for (Long nodeId : way.getNodeRefs()) {
                    if (!nodesById.containsKey(nodeId)) {
                        // this area is missing some nodes, perhaps because it is on
                        // the edge of the region, so we will simply not route on it.
                        continue RELATION;
                    }
                    MapUtils.addToMapSet(areasForNode, nodeId, way);
                }
                if (role.equals("inner")) {
                    innerWays.add(way);
                } else if (role.equals("outer")) {
                    outerWays.add(way);
                } else {
                    LOG.warn("Unexpected role " + role + " in multipolygon");
                }
            }
            processedAreas.add(relation);
            try {
                newArea(new Area(relation, outerWays, innerWays, nodesById));
            } catch (Area.AreaConstructionException|Ring.RingConstructionException e) {
                continue;
            }

            for (OSMRelationMember member : relation.getMembers()) {
                // multipolygons for attribute mapping
                if (!("way".equals(member.getType()) && waysById.containsKey(member.getRef()))) {
                    continue;
                }

                OSMWithTags way = waysById.get(member.getRef());
                if (way == null) {
                    continue;
                }
                String[] relationCopyTags = { "highway", "name", "ref" };
                for (String tag : relationCopyTags) {
                    if (relation.hasTag(tag) && !way.hasTag(tag)) {
                        way.addTag(tag, relation.getTag(tag));
                    }
                }
                if (relation.isTag("railway", "platform") && !way.hasTag("railway")) {
                    way.addTag("railway", "platform");
                }
                if (relation.isTag("public_transport", "platform")
                        && !way.hasTag("public_transport")) {
                    way.addTag("public_transport", "platform");
                }
            }
        }
    }

    /**
     * Handler for a new Area (single way area or multipolygon relations)
     */
    private void newArea(Area area) {
        StreetTraversalPermission permissions = OSMFilter.getPermissionsForEntity(area.parent,
                StreetTraversalPermission.PEDESTRIAN_AND_BICYCLE);
        if (OSMFilter.isOsmEntityRoutable(area.parent)
                && permissions != StreetTraversalPermission.NONE) {
            walkableAreas.add(area);
        }
        // Please note: the same area can be both car P+R AND bike park.
        if (area.parent.isParkAndRide()) {
            parkAndRideAreas.add(area);
        }
        if (area.parent.isBikeParking()) {
            bikeParkingAreas.add(area);
        }
    }

    /**
     * Copies useful metadata from relations to the relevant ways/nodes.
     */
    private void processRelations() {
        LOG.debug("Processing relations...");

        for (OSMRelation relation : relationsById.values()) {
            if (relation.isTag("type", "restriction")) {
                processRestriction(relation);
            } else if (relation.isTag("type", "level_map")) {
                processLevelMap(relation);
            } else if (relation.isTag("type", "route")) {
                processRoad(relation);
            } else if (relation.isTag("type", "public_transport")) {
                processPublicTransportStopArea(relation);
            }
        }
    }

    /**
     * Store turn restrictions.
     */
    private void processRestriction(OSMRelation relation) {
        long from = -1, to = -1, via = -1;
        for (OSMRelationMember member : relation.getMembers()) {
            String role = member.getRole();
            if (role.equals("from")) {
                from = member.getRef();
            } else if (role.equals("to")) {
                to = member.getRef();
            } else if (role.equals("via")) {
                via = member.getRef();
            }
        }
        if (from == -1 || to == -1 || via == -1) {
            issueStore.add(new TurnRestrictionBad(relation.getId(),
                "One of from|via|to edges are empty in relation"));
            return;
        }

        TraverseModeSet modes = new TraverseModeSet(TraverseMode.BICYCLE, TraverseMode.CAR);
        String exceptModes = relation.getTag("except");
        if (exceptModes != null) {
            for (String m : exceptModes.split(";")) {
                if (m.equals("motorcar")) {
                    modes.setCar(false);
                } else if (m.equals("bicycle")) {
                    modes.setBicycle(false);
                    issueStore.add(new TurnRestrictionException(via, from));
                }
            }
        }

        TurnRestrictionTag tag;
        if (relation.isTag("restriction", "no_right_turn")) {
            tag = new TurnRestrictionTag(via, TurnRestrictionType.NO_TURN, Direction.RIGHT,
                relation.getId());
        } else if (relation.isTag("restriction", "no_left_turn")) {
            tag = new TurnRestrictionTag(via, TurnRestrictionType.NO_TURN, Direction.LEFT,
                relation.getId());
        } else if (relation.isTag("restriction", "no_straight_on")) {
            tag = new TurnRestrictionTag(via, TurnRestrictionType.NO_TURN, Direction.STRAIGHT,
                relation.getId());
        } else if (relation.isTag("restriction", "no_u_turn")) {
            tag = new TurnRestrictionTag(via, TurnRestrictionType.NO_TURN, Direction.U,
                relation.getId());
        } else if (relation.isTag("restriction", "only_straight_on")) {
            tag = new TurnRestrictionTag(via, TurnRestrictionType.ONLY_TURN, Direction.STRAIGHT,
                relation.getId());
        } else if (relation.isTag("restriction", "only_right_turn")) {
            tag = new TurnRestrictionTag(via, TurnRestrictionType.ONLY_TURN, Direction.RIGHT,
                relation.getId());
        } else if (relation.isTag("restriction", "only_left_turn")) {
            tag = new TurnRestrictionTag(via, TurnRestrictionType.ONLY_TURN, Direction.LEFT,
                relation.getId());
        } else if (relation.isTag("restriction", "only_u_turn")) {
            tag = new TurnRestrictionTag(via, TurnRestrictionType.ONLY_TURN, Direction.U,
                relation.getId());
        } else {
            issueStore.add(new TurnRestrictionUnknown(relation.getId(), relation.getTag("restriction")));
            return;
        }
        tag.modes = modes.clone();

        // set the time periods for this restriction, if applicable
        if (relation.hasTag("day_on") && relation.hasTag("day_off") && relation.hasTag("hour_on")
                && relation.hasTag("hour_off")) {

            try {
                tag.time = RepeatingTimePeriod.parseFromOsmTurnRestriction(
                        relation.getTag("day_on"), relation.getTag("day_off"),
                        relation.getTag("hour_on"), relation.getTag("hour_off"));
            } catch (NumberFormatException e) {
                LOG.info("Unparseable turn restriction: " + relation.getId());
            }
        }

        turnRestrictionsByFromWay.put(from, tag);
        turnRestrictionsByToWay.put(to, tag);
    }

    /**
     * Process an OSM level map.
     */
    private void processLevelMap(OSMRelation relation) {
        Map<String, OSMLevel> levels = OSMLevel.mapFromSpecList(relation.getTag("levels"),
                Source.LEVEL_MAP, true, issueStore
        );
        for (OSMRelationMember member : relation.getMembers()) {
            if ("way".equals(member.getType()) && waysById.containsKey(member.getRef())) {
                OSMWay way = waysById.get(member.getRef());
                if (way != null) {
                    String role = member.getRole();
                    // if the level map relation has a role:xyz tag, this way is something
                    // more complicated than a single level (e.g. ramp/stairway).
                    if (!relation.hasTag("role:" + role)) {
                        if (levels.containsKey(role)) {
                            wayLevels.put(way, levels.get(role));
                        } else {
                            LOG.warn(member.getRef() + " has undefined level " + role);
                        }
                    }
                }
            }
        }
    }

    /**
     * Handle route=road relations.
     */
    private void processRoad(OSMRelation relation) {
        for (OSMRelationMember member : relation.getMembers()) {
            if (!("way".equals(member.getType()) && waysById.containsKey(member.getRef()))) {
                continue;
            }

            OSMWithTags way = waysById.get(member.getRef());
            if (way == null) {
                continue;
            }

            if (relation.hasTag("name")) {
                if (way.hasTag("otp:route_name")) {
                    way.addTag("otp:route_name",
                            addUniqueName(way.getTag("otp:route_name"), relation.getTag("name")));
                } else {
                    way.addTag(new OSMTag("otp:route_name", relation.getTag("name")));
                }
            }
            if (relation.hasTag("ref")) {
                if (way.hasTag("otp:route_ref")) {
                    way.addTag("otp:route_ref",
                            addUniqueName(way.getTag("otp:route_ref"), relation.getTag("ref")));
                } else {
                    way.addTag(new OSMTag("otp:route_ref", relation.getTag("ref")));
                }
            }
        }
    }

    /**
     * Process an OSM public transport stop area relation.
     * 
     * This goes through all public_transport=stop_area relations and adds the parent (either an
     * area or multipolygon relation) as the key and a Set of transit stop nodes that should be
     * included in the parent area as the value into stopsInAreas. This improves
     * TransitToTaggedStopsGraphBuilder by enabling us to have unconnected stop nodes within the
     * areas by creating relations .
     * 
     * @author hannesj
     * @see "http://wiki.openstreetmap.org/wiki/Tag:public_transport%3Dstop_area"
     */
    private void processPublicTransportStopArea(OSMRelation relation) {
        OSMWithTags platformArea = null;
        Set<OSMNode> platformsNodes = new HashSet<>();
        for (OSMRelationMember member : relation.getMembers()) {
            if ("way".equals(member.getType()) && "platform".equals(member.getRole())
                    && areaWayIds.contains(member.getRef())) {
                if (platformArea == null)
                    platformArea = areaWaysById.get(member.getRef());
                else
                    issueStore.add(new TooManyAreasInRelation(relation.getId()));
            } else if ("relation".equals(member.getType()) && "platform".equals(member.getRole())
                    && relationsById.containsKey(member.getRef())) {
                if (platformArea == null)
                    platformArea = relationsById.get(member.getRef());
                else
                    issueStore.add(new TooManyAreasInRelation(relation.getId()));
            } else if ("node".equals(member.getType()) && nodesById.containsKey(member.getRef())) {
                platformsNodes.add(nodesById.get(member.getRef()));
            }
        }
        if (platformArea != null && !platformsNodes.isEmpty())
            stopsInAreas.put(platformArea, platformsNodes);
        else
            issueStore.add(new PublicTransportRelationSkipped(relation.getId()));
    }

    private String addUniqueName(String routes, String name) {
        String[] names = routes.split(", ");
        for (String existing : names) {
            if (existing.equals(name)) {
                return routes;
            }
        }
        return routes + ", " + name;
    }
    
    /**
     * Check if a point is within an epsilon of a node.
     */
    private static boolean checkIntersectionDistance(Point p, OSMNode n, double epsilon) {
    	return Math.abs(p.getY() - n.lat) < epsilon && Math.abs(p.getX() - n.lon) < epsilon;
    }
    
    /**
     * Check if two nodes are within an epsilon.
     */
    private static boolean checkDistance(OSMNode a, OSMNode b, double epsilon) {
    	return Math.abs(a.lat - b.lat) < epsilon && Math.abs(a.lon - b.lon) < epsilon;
	}
}<|MERGE_RESOLUTION|>--- conflicted
+++ resolved
@@ -23,16 +23,12 @@
 import org.opentripplanner.graph_builder.module.osm.TurnRestrictionTag.Direction;
 import org.opentripplanner.openstreetmap.model.OSMLevel;
 import org.opentripplanner.openstreetmap.model.OSMLevel.Source;
-<<<<<<< HEAD
-=======
 import org.opentripplanner.openstreetmap.model.OSMNode;
 import org.opentripplanner.openstreetmap.model.OSMRelation;
 import org.opentripplanner.openstreetmap.model.OSMRelationMember;
 import org.opentripplanner.openstreetmap.model.OSMTag;
 import org.opentripplanner.openstreetmap.model.OSMWay;
 import org.opentripplanner.openstreetmap.model.OSMWithTags;
-import org.opentripplanner.openstreetmap.services.OpenStreetMapContentHandler;
->>>>>>> b6c4639d
 import org.opentripplanner.routing.core.TraverseMode;
 import org.opentripplanner.routing.core.TraverseModeSet;
 import org.opentripplanner.routing.edgetype.StreetTraversalPermission;
@@ -55,11 +51,7 @@
 
     private static Logger LOG = LoggerFactory.getLogger(OSMDatabase.class);
 
-<<<<<<< HEAD
-    // TODO replace all of these with Trove TLongObjectMaps.
-=======
     private DataImportIssueStore issueStore;
->>>>>>> b6c4639d
 
     /* Map of all nodes used in ways/areas keyed by their OSM ID */
     private Map<Long, OSMNode> nodesById = new HashMap<Long, OSMNode>();
@@ -210,14 +202,6 @@
         return waysNodeIds.contains(nodeId);
     }
 
-<<<<<<< HEAD
-    public Collection<GraphBuilderAnnotation> getAnnotations() {
-        return Collections.unmodifiableList(annotations);
-    }
-
-=======
-    @Override
->>>>>>> b6c4639d
     public void addNode(OSMNode node) {
         if (node.isBikeRental()) {
             bikeRentalNodes.put(node.getId(), node);
