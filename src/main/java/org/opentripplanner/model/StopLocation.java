package org.opentripplanner.model;

import java.util.Collection;
import java.util.List;
import javax.annotation.Nonnull;
import java.util.TimeZone;
import javax.annotation.Nullable;
import org.locationtech.jts.geom.Geometry;
import org.opentripplanner.util.I18NString;

/**
 * A StopLocation describes a place where a vehicle can be boarded or alighted, which is not
 * necessarily a marked stop, but can be of other shapes, such as a service area for flexible
 * transit. StopLocations are referred to in stop times.
 */
public interface StopLocation {
  /** The ID for the StopLocation */
  FeedScopedId getId();

  /** Name of the StopLocation, if provided */
  I18NString getName();

  String getDescription();

  @Nullable
  I18NString getUrl();

  /**
   * Short text or a number that identifies the location for riders. These codes are often used in
   * phone-based reservation systems to make it easier for riders to specify a particular location.
   * The stop_code can be the same as id if it is public facing. This field should be left empty for
   * locations without a code presented to riders.
   */
  default String getCode() {
    return null;
  }

  default String getPlatformCode() {
    return null;
  }

  default TransitMode getVehicleType() {
    return null;
  }

  default String getVehicleSubmode() {
    return null;
  }

  default double getLat() {
    return getCoordinate().latitude();
  }

  default double getLon() {
    return getCoordinate().longitude();
  }

  default Station getParentStation() {
    return null;
  }

  default Collection<FareZone> getFareZones() {
    return List.of();
  }

<<<<<<< HEAD
  @Nonnull
  default WheelChairBoarding getWheelchairBoarding() { return WheelChairBoarding.NO_INFORMATION; }
=======
  default WheelChairBoarding getWheelchairBoarding() {
    return WheelChairBoarding.NO_INFORMATION;
  }
>>>>>>> 27c89a65

  /**
   * This is to ensure backwards compatibility with the REST API, which expects the GTFS zone_id
   * which only permits one zone per stop.
   */
  default String getFirstZoneAsString() {
    return getFareZones().stream().map(t -> t.getId().getId()).findFirst().orElse(null);
  }

  /**
   * Representative location for the StopLocation. Can either be the actual location of the stop, or
   * the centroid of an area or line.
   */
  WgsCoordinate getCoordinate();

  /**
   * The geometry of the stop.
   * <p>
   * For fixed-schedule stops this will return the same data as getCoordinate().
   * <p>
   * For flex stops this will return the geometries of the stop or group of stops.
   */
  Geometry getGeometry();

  default TimeZone getTimeZone() {
    return null;
  }

  boolean isPartOfStation();

  default StopTransferPriority getPriority() {
    return StopTransferPriority.ALLOWED;
  }

  boolean isPartOfSameStationAs(StopLocation alternativeStop);
}<|MERGE_RESOLUTION|>--- conflicted
+++ resolved
@@ -2,8 +2,8 @@
 
 import java.util.Collection;
 import java.util.List;
+import java.util.TimeZone;
 import javax.annotation.Nonnull;
-import java.util.TimeZone;
 import javax.annotation.Nullable;
 import org.locationtech.jts.geom.Geometry;
 import org.opentripplanner.util.I18NString;
@@ -63,14 +63,10 @@
     return List.of();
   }
 
-<<<<<<< HEAD
   @Nonnull
-  default WheelChairBoarding getWheelchairBoarding() { return WheelChairBoarding.NO_INFORMATION; }
-=======
   default WheelChairBoarding getWheelchairBoarding() {
     return WheelChairBoarding.NO_INFORMATION;
   }
->>>>>>> 27c89a65
 
   /**
    * This is to ensure backwards compatibility with the REST API, which expects the GTFS zone_id
