/* This file is based on code copied from project OneBusAway, see the LICENSE file for further information. */
package org.opentripplanner.model;

import static org.opentripplanner.model.WheelChairBoarding.NO_INFORMATION;

import java.util.Collection;
import java.util.Collections;
import java.util.HashSet;
import java.util.TimeZone;
import javax.validation.constraints.NotNull;
import org.locationtech.jts.geom.Geometry;
import org.opentripplanner.common.geometry.GeometryUtils;
import org.opentripplanner.util.I18NString;
import org.opentripplanner.util.NonLocalizedString;

/**
 * A place where actual boarding/departing happens. It can be a bus stop on one side of a road or a
 * platform at a train station. Equivalent to GTFS stop location 0 or NeTEx quay.
 */
public final class Stop extends StationElement implements StopLocation {

  private static final long serialVersionUID = 2L;

  private final Collection<FareZone> fareZones;

  /**
   * Platform identifier for a platform/stop belonging to a station. This should be just the
   * platform identifier (eg. "G" or "3").
   */
  private final String platformCode;

  /**
   * URL to a web page containing information about this particular stop.
   */
  private final I18NString url;

  private final TimeZone timeZone;

  /**
   * Used for describing the type of transportation used at the stop. This can be used eg. for
   * deciding how to render a stop when it is used by multiple routes with different vehicle types.
   */
  private final TransitMode vehicleType;

  private final String netexSubmode;

  private HashSet<BoardingArea> boardingAreas;

  public Stop(
    FeedScopedId id,
    I18NString name,
    String code,
    String description,
    WgsCoordinate coordinate,
    WheelChairBoarding wheelchairBoarding,
    StopLevel level,
    String platformCode,
    Collection<FareZone> fareZones,
    I18NString url,
    TimeZone timeZone,
    TransitMode vehicleType,
    String netexSubmode
  ) {
    super(id, name, code, description, coordinate, wheelchairBoarding, level);
    this.platformCode = platformCode;
    this.fareZones = fareZones;
    this.url = url;
    this.timeZone = timeZone;
    this.vehicleType = vehicleType;
    this.netexSubmode = netexSubmode;
  }

  public static Stop stopForTest(
    String idAndName,
    WheelChairBoarding wheelChairBoarding,
    double lat,
    double lon
  ) {
    return stopForTest(idAndName, null, lat, lon, null, wheelChairBoarding);
  }

  /**
   * @see #stopForTest(String, double, double, Station)
   */
  public static Stop stopForTest(String idAndName, double lat, double lon) {
    return stopForTest(idAndName, null, lat, lon, null, NO_INFORMATION);
  }

  /**
   * @see #stopForTest(String, double, double, Station)
   */
  public static Stop stopForTest(String idAndName, String desc, double lat, double lon) {
    return stopForTest(idAndName, desc, lat, lon, null, NO_INFORMATION);
  }

  /**
   * Create a minimal Stop object for unit-test use, where the test only care about id, name and
   * coordinate. The feedId is static set to "F"
   */
  public static Stop stopForTest(String idAndName, double lat, double lon, Station parent) {
    return stopForTest(idAndName, null, lat, lon, parent, NO_INFORMATION);
  }

  public static Stop stopForTest(
    String idAndName,
    String desc,
    double lat,
    double lon,
    Station parent
  ) {
    return stopForTest(idAndName, desc, lat, lon, parent, null);
  }

  /**
   * Create a minimal Stop object for unit-test use, where the test only care about id, name,
   * description and coordinate. The feedId is static set to "F"
   */
  public static Stop stopForTest(
    String idAndName,
    String desc,
    double lat,
    double lon,
    Station parent,
<<<<<<< HEAD
    WheelChairBoarding wheelchairBoarding
=======
    WheelChairBoarding wheelChairBoarding
>>>>>>> d6c2debf
  ) {
    var stop = new Stop(
      new FeedScopedId("F", idAndName),
      new NonLocalizedString(idAndName),
      idAndName,
      desc,
      new WgsCoordinate(lat, lon),
<<<<<<< HEAD
      wheelchairBoarding,
=======
      wheelChairBoarding,
>>>>>>> d6c2debf
      null,
      null,
      null,
      null,
      null,
      null,
      null
    );
    stop.setParentStation(parent);
    return stop;
  }

  public void addBoardingArea(BoardingArea boardingArea) {
    if (boardingAreas == null) {
      boardingAreas = new HashSet<>();
    }
    boardingAreas.add(boardingArea);
  }

  @Override
  public String toString() {
    return "<Stop " + getId() + ">";
  }

  public I18NString getUrl() {
    return url;
  }

  public String getPlatformCode() {
    return platformCode;
  }

  public TransitMode getVehicleType() {
    return vehicleType;
  }

  @Override
  public String getVehicleSubmode() {
    return netexSubmode;
  }

  public Collection<FareZone> getFareZones() {
    return Collections.unmodifiableCollection(fareZones);
  }

  @Override
  public Geometry getGeometry() {
    return GeometryUtils.getGeometryFactory().createPoint(getCoordinate().asJtsCoordinate());
  }

  public TimeZone getTimeZone() {
    return timeZone;
  }

  /**
   * Get the transfer cost priority for Stop. This will fetch the value from the parent [if parent
   * exist] or return the default value.
   */
  @NotNull
  public StopTransferPriority getPriority() {
    return isPartOfStation() ? getParentStation().getPriority() : StopTransferPriority.ALLOWED;
  }

  public Collection<BoardingArea> getBoardingAreas() {
    return boardingAreas != null ? boardingAreas : Collections.emptySet();
  }
}<|MERGE_RESOLUTION|>--- conflicted
+++ resolved
@@ -121,11 +121,7 @@
     double lat,
     double lon,
     Station parent,
-<<<<<<< HEAD
-    WheelChairBoarding wheelchairBoarding
-=======
     WheelChairBoarding wheelChairBoarding
->>>>>>> d6c2debf
   ) {
     var stop = new Stop(
       new FeedScopedId("F", idAndName),
@@ -133,11 +129,7 @@
       idAndName,
       desc,
       new WgsCoordinate(lat, lon),
-<<<<<<< HEAD
-      wheelchairBoarding,
-=======
       wheelChairBoarding,
->>>>>>> d6c2debf
       null,
       null,
       null,
