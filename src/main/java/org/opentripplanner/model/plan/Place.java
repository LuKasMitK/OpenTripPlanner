--- conflicted
+++ resolved
@@ -126,7 +126,9 @@
 
     boolean realTime =
       request.useVehicleParkingAvailabilityInformation &&
-      vertex.getVehicleParking().hasRealTimeDataForMode(traverseMode, request.wheelchairAccessible);
+      vertex
+        .getVehicleParking()
+        .hasRealTimeDataForMode(traverseMode, request.accessibilityRequest.enabled());
     return new Place(
       vertex.getName(),
       WgsCoordinate.creatOptionalCoordinate(vertex.getLat(), vertex.getLon()),
@@ -168,77 +170,6 @@
       buf.append(" ").append(coordinate.toString());
     }
 
-<<<<<<< HEAD
-    public static Place normal(Vertex vertex, I18NString name) {
-        return new Place(
-                name,
-                WgsCoordinate.creatOptionalCoordinate(vertex.getLat(), vertex.getLon()),
-                VertexType.NORMAL,
-                null, null, null
-        );
-    }
-
-    public static Place forStop(StopLocation stop) {
-        return new Place(
-                stop.getName(),
-                stop.getCoordinate(),
-                VertexType.TRANSIT,
-                stop,
-                null,
-                null
-        );
-    }
-
-    public static Place forFlexStop(StopLocation stop, Vertex vertex) {
-        // The actual vertex is used because the StopLocation coordinates may not be equal to the vertex's
-        // coordinates.
-        return new Place(
-                stop.getName(),
-                WgsCoordinate.creatOptionalCoordinate(vertex.getLat(), vertex.getLon()),
-                VertexType.TRANSIT,
-                stop,
-                null,
-                null
-        );
-    }
-
-    public static Place forVehicleRentalPlace(VehicleRentalStationVertex vertex) {
-        return new Place(
-                vertex.getName(),
-                WgsCoordinate.creatOptionalCoordinate(vertex.getLat(), vertex.getLon()),
-                VertexType.VEHICLERENTAL,
-                null,
-                vertex.getStation(),
-                null
-        );
-    }
-
-    public static Place forVehicleParkingEntrance(VehicleParkingEntranceVertex vertex, RoutingRequest request) {
-        TraverseMode traverseMode = null;
-        if (request.streetSubRequestModes.getCar()) {
-            traverseMode = TraverseMode.CAR;
-        } else if (request.streetSubRequestModes.getBicycle()) {
-            traverseMode = TraverseMode.BICYCLE;
-        }
-
-        boolean realTime = request.useVehicleParkingAvailabilityInformation
-                && vertex.getVehicleParking().hasRealTimeDataForMode(traverseMode,
-                request.accessibilityRequest.enabled()
-        );
-        return new Place(
-                vertex.getName(),
-                WgsCoordinate.creatOptionalCoordinate(vertex.getLat(), vertex.getLon()),
-                VertexType.VEHICLEPARKING,
-                null,
-                null,
-                VehicleParkingWithEntrance.builder()
-                        .vehicleParking(vertex.getVehicleParking())
-                        .entrance(vertex.getParkingEntrance())
-                        .realtime(realTime)
-                        .build()
-        );
-    }
-=======
     return buf.toString();
   }
 
@@ -254,5 +185,4 @@
       .addObj("vehicleParkingEntrance", vehicleParkingWithEntrance)
       .toString();
   }
->>>>>>> 27c89a65
 }