--- conflicted
+++ resolved
@@ -65,12 +65,6 @@
                 distances[i++] = (int) state.getWalkDistance();
             }
 
-<<<<<<< HEAD
-            synchronized (distancesForStop) {
-                distancesForStop.put(tstop, distances);
-            }
-=======
->>>>>>> da9901fd
             rr.cleanup();
 
             synchronized (distancesForStop) {
