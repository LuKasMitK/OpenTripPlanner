--- conflicted
+++ resolved
@@ -1,11 +1,7 @@
 package org.opentripplanner.transit.raptor.api.transit;
-
-<<<<<<< HEAD
 
 import org.opentripplanner.model.WheelChairBoarding;
 
-=======
->>>>>>> 27c89a65
 /**
  * This interface represent a trip pattern. A trip-pattern in the raptor context is just a list of
  * stops visited by ALL trips in the pattern. The stops must be ordered in the same sequence, with
@@ -50,25 +46,8 @@
    */
   String debugInfo();
 
-<<<<<<< HEAD
-    WheelChairBoarding wheelchairBoarding(int stopPositionInPattern);
+  WheelChairBoarding wheelchairBoarding(int stopPositionInPattern);
 
-    /**
-     * Return the first occurrence of the stop position for the given stop index after the given
-     * startPosition(inclusive). Note that the returned value might not be the only occurrence, if the
-     * pattern goes in a loop.
-     * <p>
-     * {@code -1} is returned if not found.
-     *
-     * @param startPos  the stop position in pattern to start the search (inclusive)
-     * @param stopIndex the stopIndex to find
-     */
-    default int findStopPositionAfter(int startPos, int stopIndex) {
-        for (int i = startPos; i < numberOfStopsInPattern(); i++) {
-            if (stopIndex == stopIndex(i)) { return i; }
-        }
-        return -1;
-=======
   /**
    * Return the first occurrence of the stop position for the given stop index after the given
    * startPosition(inclusive). Note that the returned value might not be the only occurrence, if the
@@ -84,7 +63,6 @@
       if (stopIndex == stopIndex(i)) {
         return i;
       }
->>>>>>> 27c89a65
     }
     return -1;
   }
