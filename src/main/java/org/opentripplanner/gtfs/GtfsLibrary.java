package org.opentripplanner.gtfs;

import org.opentripplanner.model.FeedScopedId;
import org.opentripplanner.model.Route;
<<<<<<< HEAD
import org.opentripplanner.model.TransitMode;
=======
>>>>>>> b00a045d


public class GtfsLibrary {

    private static final char ID_SEPARATOR = ':'; // note this is different than what OBA GTFS uses to match our 1.0 API

    /* Using in index since we can't modify OBA libs and the colon in the expected separator in the 1.0 API. */
    public static FeedScopedId convertIdFromString(String value) {
        int index = value.indexOf(ID_SEPARATOR);
        if (index == -1) {
            throw new IllegalArgumentException("invalid agency-and-id: " + value);
        } else {
            return new FeedScopedId(value.substring(0, index), value.substring(index + 1));
        }
    }

    public static String convertIdToString(FeedScopedId aid) {
        return aid.getFeedId() + ID_SEPARATOR + aid.getId();
    }

    /** @return the route's short name, or the long name if the short name is null. */
    public static String getRouteName(Route route) {
        if (route.getShortName() != null)
            return route.getShortName();
        return route.getLongName();
    }

<<<<<<< HEAD
    public static TransitMode getTransitMode(Route route) {
        int routeType = route.getType();
        /* TPEG Extension  https://groups.google.com/d/msg/gtfs-changes/keT5rTPS7Y0/71uMz2l6ke0J */
        if (routeType >= 100 && routeType < 200) { // Railway Service
            return TransitMode.RAIL;
        } else if (routeType >= 200 && routeType < 300) { //Coach Service
            return TransitMode.BUS;
        } else if (routeType >= 300
                && routeType < 500) { //Suburban Railway Service and Urban Railway service
            if (routeType >= 401 && routeType <= 402) {
                return TransitMode.SUBWAY;
            }
            return TransitMode.RAIL;
        } else if (routeType >= 500 && routeType < 700) { //Metro Service and Underground Service
            return TransitMode.SUBWAY;
        } else if (routeType >= 700 && routeType < 900) { //Bus Service and Trolleybus service
            return TransitMode.BUS;
        } else if (routeType >= 900 && routeType < 1000) { //Tram service
            return TransitMode.TRAM;
        } else if (routeType >= 1000 && routeType < 1100) { //Water Transport Service
            return TransitMode.FERRY;
        } else if (routeType >= 1100 && routeType < 1200) { //Air Service
            return TransitMode.AIRPLANE;
        } else if (routeType >= 1200 && routeType < 1300) { //Ferry Service
            return TransitMode.FERRY;
        } else if (routeType >= 1300 && routeType < 1400) { //Telecabin Service
            return TransitMode.GONDOLA;
        } else if (routeType >= 1400 && routeType < 1500) { //Funicalar Service
            return TransitMode.FUNICULAR;
        } else if (routeType >= 1500 && routeType < 1600) { //Taxi Service
            throw new IllegalArgumentException("Taxi service not supported" + routeType);
        } else if (routeType >= 1600 && routeType < 1700) { //Self drive
            throw new IllegalArgumentException("Self drive not supported" + routeType);
        }
        /* Original GTFS route types. Should these be checked before TPEG types? */
        switch (routeType) {
        case 0:
            return TransitMode.TRAM;
        case 1:
            return TransitMode.SUBWAY;
        case 2:
            return TransitMode.RAIL;
        case 3:
            return TransitMode.BUS;
        case 4:
            return TransitMode.FERRY;
        case 5:
            return TransitMode.CABLE_CAR;
        case 6:
            return TransitMode.GONDOLA;
        case 7:
            return TransitMode.FUNICULAR;
        default:
            throw new IllegalArgumentException("unknown gtfs route type " + routeType);
        }
    }
=======
>>>>>>> b00a045d
}<|MERGE_RESOLUTION|>--- conflicted
+++ resolved
@@ -2,10 +2,6 @@
 
 import org.opentripplanner.model.FeedScopedId;
 import org.opentripplanner.model.Route;
-<<<<<<< HEAD
-import org.opentripplanner.model.TransitMode;
-=======
->>>>>>> b00a045d
 
 
 public class GtfsLibrary {
@@ -32,64 +28,4 @@
             return route.getShortName();
         return route.getLongName();
     }
-
-<<<<<<< HEAD
-    public static TransitMode getTransitMode(Route route) {
-        int routeType = route.getType();
-        /* TPEG Extension  https://groups.google.com/d/msg/gtfs-changes/keT5rTPS7Y0/71uMz2l6ke0J */
-        if (routeType >= 100 && routeType < 200) { // Railway Service
-            return TransitMode.RAIL;
-        } else if (routeType >= 200 && routeType < 300) { //Coach Service
-            return TransitMode.BUS;
-        } else if (routeType >= 300
-                && routeType < 500) { //Suburban Railway Service and Urban Railway service
-            if (routeType >= 401 && routeType <= 402) {
-                return TransitMode.SUBWAY;
-            }
-            return TransitMode.RAIL;
-        } else if (routeType >= 500 && routeType < 700) { //Metro Service and Underground Service
-            return TransitMode.SUBWAY;
-        } else if (routeType >= 700 && routeType < 900) { //Bus Service and Trolleybus service
-            return TransitMode.BUS;
-        } else if (routeType >= 900 && routeType < 1000) { //Tram service
-            return TransitMode.TRAM;
-        } else if (routeType >= 1000 && routeType < 1100) { //Water Transport Service
-            return TransitMode.FERRY;
-        } else if (routeType >= 1100 && routeType < 1200) { //Air Service
-            return TransitMode.AIRPLANE;
-        } else if (routeType >= 1200 && routeType < 1300) { //Ferry Service
-            return TransitMode.FERRY;
-        } else if (routeType >= 1300 && routeType < 1400) { //Telecabin Service
-            return TransitMode.GONDOLA;
-        } else if (routeType >= 1400 && routeType < 1500) { //Funicalar Service
-            return TransitMode.FUNICULAR;
-        } else if (routeType >= 1500 && routeType < 1600) { //Taxi Service
-            throw new IllegalArgumentException("Taxi service not supported" + routeType);
-        } else if (routeType >= 1600 && routeType < 1700) { //Self drive
-            throw new IllegalArgumentException("Self drive not supported" + routeType);
-        }
-        /* Original GTFS route types. Should these be checked before TPEG types? */
-        switch (routeType) {
-        case 0:
-            return TransitMode.TRAM;
-        case 1:
-            return TransitMode.SUBWAY;
-        case 2:
-            return TransitMode.RAIL;
-        case 3:
-            return TransitMode.BUS;
-        case 4:
-            return TransitMode.FERRY;
-        case 5:
-            return TransitMode.CABLE_CAR;
-        case 6:
-            return TransitMode.GONDOLA;
-        case 7:
-            return TransitMode.FUNICULAR;
-        default:
-            throw new IllegalArgumentException("unknown gtfs route type " + routeType);
-        }
-    }
-=======
->>>>>>> b00a045d
 }