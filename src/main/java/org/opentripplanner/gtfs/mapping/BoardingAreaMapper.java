--- conflicted
+++ resolved
@@ -5,31 +5,26 @@
 import java.util.Collection;
 import java.util.HashMap;
 import java.util.Map;
-<<<<<<< HEAD
 import java.util.Optional;
 import org.opentripplanner.model.BoardingArea;
 import org.opentripplanner.util.I18NString;
 import org.opentripplanner.util.MapUtils;
 import org.opentripplanner.util.TranslationHelper;
-=======
-import org.opentripplanner.model.BoardingArea;
->>>>>>> fba6cd1d
-import org.opentripplanner.util.MapUtils;
 
-/** Responsible for mapping GTFS Boarding areas into the OTP model. */
+
+/**
+ * Responsible for mapping GTFS Boarding areas into the OTP model.
+ */
 class BoardingAreaMapper {
   static final String DEFAULT_NAME = "Boarding area";
 
   private final Map<org.onebusaway.gtfs.model.Stop, BoardingArea> mappedBoardingAreas = new HashMap<>();
-<<<<<<< HEAD
 
   private final TranslationHelper translationHelper;
 
   BoardingAreaMapper(TranslationHelper translationHelper) {
     this.translationHelper = translationHelper;
   }
-=======
->>>>>>> fba6cd1d
 
   Collection<BoardingArea> map(Collection<org.onebusaway.gtfs.model.Stop> allBoardingAreas) {
     return MapUtils.mapToList(allBoardingAreas, this::map);
@@ -57,7 +52,6 @@
     );
 
     return new BoardingArea(
-<<<<<<< HEAD
             base.getId(),
             name,
             base.getCode(),
@@ -65,15 +59,6 @@
             base.getCoordinate(),
             base.getWheelchairBoarding(),
             base.getLevel()
-=======
-        base.getId(),
-        requireNonNullElse(base.getName(), DEFAULT_NAME),
-        base.getCode(),
-        base.getDescription(),
-        base.getCoordinate(),
-        base.getWheelchairBoarding(),
-        base.getLevel()
->>>>>>> fba6cd1d
     );
   }
 }