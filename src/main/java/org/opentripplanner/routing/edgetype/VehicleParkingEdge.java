--- conflicted
+++ resolved
@@ -89,27 +89,12 @@
       return null;
     }
 
-<<<<<<< HEAD
-    private State traverseUnPark(State s0, int parkingCost, int parkingTime, TraverseMode mode) {
-        RoutingRequest options = s0.getOptions();
-        if (!vehicleParking.hasSpacesAvailable(mode,
-                options.accessibilityRequest.enabled(), options.useVehicleParkingAvailabilityInformation)) {
-            return null;
-        }
-
-        StateEditor s0e = s0.edit(this);
-        s0e.incrementWeight(parkingCost);
-        s0e.incrementTimeInSeconds(parkingTime);
-        s0e.setVehicleParked(false, mode);
-        return s0e.makeState();
-=======
     if (options.streetSubRequestModes.getBicycle()) {
       return traverseUnPark(s0, options.bikeParkCost, options.bikeParkTime, TraverseMode.BICYCLE);
     } else if (options.streetSubRequestModes.getCar()) {
       return traverseUnPark(s0, options.carParkCost, options.carParkTime, TraverseMode.CAR);
     } else {
       return null;
->>>>>>> 27c89a65
     }
   }
 
@@ -118,31 +103,19 @@
     if (
       !vehicleParking.hasSpacesAvailable(
         mode,
-        options.wheelchairAccessible,
+        options.accessibilityRequest.enabled(),
         options.useVehicleParkingAvailabilityInformation
       )
     ) {
       return null;
     }
 
-<<<<<<< HEAD
-    private State traversePark(State s0, int parkingCost, int parkingTime) {
-        RoutingRequest options = s0.getOptions();
-
-        if (!vehicleParking.hasSpacesAvailable(
-                s0.getNonTransitMode(), options.accessibilityRequest.enabled(),
-                options.useVehicleParkingAvailabilityInformation
-        )) {
-            return null;
-        }
-=======
     StateEditor s0e = s0.edit(this);
     s0e.incrementWeight(parkingCost);
     s0e.incrementTimeInSeconds(parkingTime);
     s0e.setVehicleParked(false, mode);
     return s0e.makeState();
   }
->>>>>>> 27c89a65
 
   private State traversePark(State s0) {
     RoutingRequest options = s0.getOptions();
@@ -171,7 +144,7 @@
     if (
       !vehicleParking.hasSpacesAvailable(
         s0.getNonTransitMode(),
-        options.wheelchairAccessible,
+        options.accessibilityRequest.enabled(),
         options.useVehicleParkingAvailabilityInformation
       )
     ) {
