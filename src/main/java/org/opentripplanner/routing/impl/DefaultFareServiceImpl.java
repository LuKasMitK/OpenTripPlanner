package org.opentripplanner.routing.impl;

<<<<<<< HEAD
import com.conveyal.r5.otp2.api.path.Path;
=======
>>>>>>> 5e6f2bdc
import org.opentripplanner.model.FareAttribute;
import org.opentripplanner.model.FeedScopedId;
import org.opentripplanner.routing.algorithm.raptor.transit.TransitLayer;
import org.opentripplanner.routing.algorithm.raptor.transit.TripSchedule;
import org.opentripplanner.routing.core.Fare;
import org.opentripplanner.routing.core.Fare.FareType;
import org.opentripplanner.routing.core.FareComponent;
import org.opentripplanner.routing.core.FareRuleSet;
import org.opentripplanner.routing.core.Money;
import org.opentripplanner.routing.core.WrappedCurrency;
import org.opentripplanner.routing.services.FareService;
import org.opentripplanner.transit.raptor.api.path.Path;
import org.slf4j.Logger;
import org.slf4j.LoggerFactory;

<<<<<<< HEAD
=======
import java.io.Serializable;
>>>>>>> 5e6f2bdc
import java.util.ArrayList;
import java.util.Arrays;
import java.util.Collection;
import java.util.Currency;
import java.util.HashMap;
import java.util.HashSet;
import java.util.List;
import java.util.Map;
import java.util.Set;

/** Holds information for doing the graph search on fares */
class FareSearch {
    // Cell [i,j] holds the best (lowest) cost for a trip from rides[i] to rides[j]
    float[][] resultTable;

    // Cell [i,j] holds the index of the ride to pass through for the best cost
    // This is used for reconstructing which rides are grouped together
    int[][] next;

    // Cell [i,j] holds the id of the fare that corresponds to the relevant cost
    // we can't just use FareAndId for resultTable because you need to sum them
    FeedScopedId[][] fareIds;

    // Cell [i] holds the index of the last ride that ride[i] has a fare to
    // If it's -1, the ride does not have fares to anywhere
    int[] endOfComponent;

    FareSearch(int size) {
        resultTable = new float[size][size];
        next = new int[size][size];
        fareIds = new FeedScopedId[size][size];
        endOfComponent = new int[size];
        Arrays.fill(endOfComponent, -1);
    }
}

/** Holds fare and corresponding fareId */
class FareAndId {
    float fare;
    FeedScopedId fareId;

    FareAndId(float fare, FeedScopedId fareId) {
        this.fare = fare;
        this.fareId = fareId;
    }
}

/**
 * This fare service module handles the cases that GTFS handles within a single feed.
 * It cannot necessarily handle multi-feed graphs, because a rule-less fare attribute
 * might be applied to rides on routes in another feed, for example.
 * For more interesting fare structures like New York's MTA, or cities with multiple
 * feeds and inter-feed transfer rules, you get to implement your own FareService. 
 * See this thread on gtfs-changes explaining the proper interpretation of fares.txt:
 * http://groups.google.com/group/gtfs-changes/browse_thread/thread/8a4a48ae1e742517/4f81b826cb732f3b
 */
public class DefaultFareServiceImpl implements FareService {

    private static final long serialVersionUID = 20120229L;

    private static final Logger LOG = LoggerFactory.getLogger(DefaultFareServiceImpl.class);

    /** For each fare type (regular, student, etc...) the collection of rules that apply. */
    protected Map<FareType, Collection<FareRuleSet>> fareRulesPerType;

    public DefaultFareServiceImpl() {
        fareRulesPerType = new HashMap<>();
    }

    public void addFareRules(FareType fareType, Collection<FareRuleSet> fareRules) {
        fareRulesPerType.put(fareType, new ArrayList<>(fareRules));
    }

    @Override
    public Fare getCost(Path<TripSchedule> path, TransitLayer transitLayer) {

        List<Ride> rides = RideMapper.ridesForRaptorPath(path, transitLayer);

        // If there are no rides, there's no fare.
        if (rides.size() == 0) {
            return null;
        }

        Fare fare = new Fare();
        boolean hasFare = false;
        for (Map.Entry<FareType, Collection<FareRuleSet>> kv : fareRulesPerType.entrySet()) {
            FareType fareType = kv.getKey();
            Collection<FareRuleSet> fareRules = kv.getValue();
            // Get the currency from the first fareAttribute, assuming that all tickets use the same currency.
            Currency currency = null;
            if (fareRules.size() > 0) {
                currency = Currency.getInstance(fareRules.iterator().next().getFareAttribute().getCurrencyType());
            }
            hasFare = populateFare(fare, currency, fareType, rides, fareRules);
        }
        return hasFare ? fare : null;
    }

    protected static Money getMoney(Currency currency, float cost) {
        int fractionDigits = 2;
        if (currency != null)
            fractionDigits = currency.getDefaultFractionDigits();
        int cents = (int) Math.round(cost * Math.pow(10, fractionDigits));
        return new Money(new WrappedCurrency(currency), cents);
    }

    private FareSearch performSearch(FareType fareType, List<Ride> rides,
            Collection<FareRuleSet> fareRules) {
        FareSearch r = new FareSearch(rides.size());

        // Dynamic algorithm to calculate fare cost.
        // This is a modified Floyd-Warshall algorithm, a key thing to remember is that
        // rides are already edges, so when comparing "via" routes, i -> k is connected
        // to k+1 -> j.
        for (int i = 0; i < rides.size(); i++) {
            // each diagonal
            for (int j = 0; j < rides.size() - i; j++) {
                FareAndId best = getBestFareAndId(fareType, rides.subList(j, j + i + 1), fareRules);
                float cost = best.fare;
                if (cost < 0) {
                    LOG.error("negative cost for a ride sequence");
                    cost = Float.POSITIVE_INFINITY;
                }
                if (cost < Float.POSITIVE_INFINITY) {
                    r.endOfComponent[j] = j + i;
                    r.next[j][j + i] = j + i;
                }
                r.resultTable[j][j + i] = cost;
                r.fareIds[j][j + i] = best.fareId;
                for (int k = 0; k < i; k++) {
                    float via = addFares(rides.subList(j, j + k + 1), rides.subList(j + k + 1, j + i + 1),
                            r.resultTable[j][j + k], r.resultTable[j + k + 1][j + i]);
                    if (r.resultTable[j][j + i] > via) {
                        r.resultTable[j][j + i] = via;
                        r.endOfComponent[j] = j + i;
                        r.next[j][j + i] = r.next[j][j + k];
                    }
                }
            }
        }
        return r;
    }

    protected float addFares(List<Ride> ride0, List<Ride> ride1, float cost0, float cost1) {
        return cost0 + cost1;
    }

    protected float getLowestCost(FareType fareType, List<Ride> rides,
            Collection<FareRuleSet> fareRules) {
        FareSearch r = performSearch(fareType, rides, fareRules);
        return r.resultTable[0][rides.size()-1];
    }

    /**
     * Builds the Fare object for the given currency, fareType and fareRules.
     * <p>
     * Besides calculating the lowest fare, we also break down the fare and which routes
     * correspond to which components. Note that even if we cannot get a lowest fare
     * (if some rides don't have fare rules), there will still be a breakdown for those
     * parts which have fares.
     * <p>
     * As an example, given the rides A-B and B-C. Where A-B and B-C have fares of 10
     * each, 2 fare detail objects are added, one with fare 10 for A-B and one with fare 10
     * for B-C.
     * <p>
     * If we add the rule for A-C with a fare of 15, we will get 1 fare detail object
     * with fare 15, which lists both A-B and B-C as routes involved.
     * <p>
     * If our only rule were A-B with a fare of 10, we would have no lowest fare, but
     * we will still have one fare detail with fare 10 for the route A-B. B-C will not
     * just not be listed at all.
     */
    protected boolean populateFare(Fare fare, Currency currency, FareType fareType, List<Ride> rides,
            Collection<FareRuleSet> fareRules) {
        FareSearch r = performSearch(fareType, rides, fareRules);

        List<FareComponent> details = new ArrayList<FareComponent>();
        int count = 0;
        int start = 0;
        int end = rides.size() - 1;
        while(start <= end) {
            // skip parts where no fare is present, we want to return something
            // even if not all legs have fares
            while(start <= end && r.endOfComponent[start] < 0) {
                ++start;
            }
            if(start > end) {
                break;
            }

            int via = r.next[start][r.endOfComponent[start]];
            float cost = r.resultTable[start][via];
            FeedScopedId fareId = r.fareIds[start][via];
            FareComponent detail = new FareComponent(fareId, getMoney(currency, cost));
            for(int i = start; i <= via; ++i) {
                detail.addRoute(rides.get(i).route);
            }
            details.add(detail);
            ++count;
            start = via + 1;
        }

        fare.addFare(fareType, getMoney(currency, r.resultTable[0][rides.size()-1]));
        fare.addFareDetails(fareType, details);
        return count > 0;
    }

    protected float calculateCost(FareType fareType, List<Ride> rides,
            Collection<FareRuleSet> fareRules) {
        return getBestFareAndId(fareType, rides, fareRules).fare;
    }

    private FareAndId getBestFareAndId(FareType fareType, List<Ride> rides,
            Collection<FareRuleSet> fareRules) {
        Set<String> zones = new HashSet<String>();
        Set<FeedScopedId> routes = new HashSet<FeedScopedId>();
        Set<String> agencies = new HashSet<String>();
        Set<FeedScopedId> trips = new HashSet<FeedScopedId>();
        int transfersUsed = -1;
        
        Ride firstRide = rides.get(0);
        long   startTime = firstRide.startTime;
        String startZone = firstRide.startZone;
        String endZone = firstRide.endZone;
        // stops don't really have an agency id, they have the per-feed default id
        String feedId = firstRide.firstStop.getId().getFeedId();
        long lastRideStartTime = firstRide.startTime;
        long lastRideEndTime = firstRide.endTime;
        for (Ride ride : rides) {
            if ( ! ride.firstStop.getId().getFeedId().equals(feedId)) {
                LOG.debug("skipped multi-feed ride sequence {}", rides);
                return new FareAndId(Float.POSITIVE_INFINITY, null);
            }
            lastRideStartTime = ride.startTime;
            lastRideEndTime = ride.endTime;
            endZone = ride.endZone;
            agencies.add(ride.agency);
            routes.add(ride.route);
            zones.addAll(ride.zones);
            trips.add(ride.trip);
            transfersUsed += 1;
        }
        
        FareAttribute bestAttribute = null;
        float bestFare = Float.POSITIVE_INFINITY;
        long tripTime = lastRideStartTime - startTime;
        long journeyTime = lastRideEndTime - startTime;
        	
        // find the best fare that matches this set of rides
        for (FareRuleSet ruleSet : fareRules) {
            FareAttribute attribute = ruleSet.getFareAttribute();
            // fares also don't really have an agency id, they will have the per-feed default id
            // check only if the fare is not mapped to an agency
            if (!ruleSet.hasAgencyDefined() && !attribute.getId().getFeedId().equals(feedId))
                continue;
            
            if (ruleSet.matches(agencies, startZone, endZone, zones, routes, trips)) {
                // TODO Maybe move the code below in FareRuleSet::matches() ?
                if (attribute.isTransfersSet() && attribute.getTransfers() < transfersUsed) {
                    continue;
                }
                // assume transfers are evaluated at boarding time,
                // as trimet does
                if (attribute.isTransferDurationSet() && 
                    tripTime > attribute.getTransferDuration()) {
                    continue;
                }
                if (attribute.isJourneyDurationSet() && 
                    journeyTime > attribute.getJourneyDuration()) {
                    continue;
                }
                float newFare = getFarePrice(attribute, fareType);
                if (newFare < bestFare) {
                    bestAttribute = attribute;
                    bestFare = newFare;
                }
            }
        }
        LOG.debug("{} best for {}", bestAttribute, rides);
        if (bestFare == Float.POSITIVE_INFINITY) {
            LOG.debug("No fare for a ride sequence: {}", rides);
        }
        return new FareAndId(bestFare, bestAttribute == null ? null : bestAttribute.getId());
    }
    
    private float getFarePrice(FareAttribute fare, FareType type) {
    	switch(type) {
		case senior:
			if (fare.getSeniorPrice() >= 0) {
				return fare.getSeniorPrice();
			}
			break;
		case youth:
			if (fare.getYouthPrice() >= 0) {
				return fare.getYouthPrice();
			}
			break;
		case regular:
		default:
			break;
    	}
    	return fare.getPrice();
    }

}<|MERGE_RESOLUTION|>--- conflicted
+++ resolved
@@ -1,9 +1,5 @@
 package org.opentripplanner.routing.impl;
 
-<<<<<<< HEAD
-import com.conveyal.r5.otp2.api.path.Path;
-=======
->>>>>>> 5e6f2bdc
 import org.opentripplanner.model.FareAttribute;
 import org.opentripplanner.model.FeedScopedId;
 import org.opentripplanner.routing.algorithm.raptor.transit.TransitLayer;
@@ -19,10 +15,6 @@
 import org.slf4j.Logger;
 import org.slf4j.LoggerFactory;
 
-<<<<<<< HEAD
-=======
-import java.io.Serializable;
->>>>>>> 5e6f2bdc
 import java.util.ArrayList;
 import java.util.Arrays;
 import java.util.Collection;
@@ -237,10 +229,10 @@
 
     private FareAndId getBestFareAndId(FareType fareType, List<Ride> rides,
             Collection<FareRuleSet> fareRules) {
-        Set<String> zones = new HashSet<String>();
-        Set<FeedScopedId> routes = new HashSet<FeedScopedId>();
-        Set<String> agencies = new HashSet<String>();
-        Set<FeedScopedId> trips = new HashSet<FeedScopedId>();
+        Set<String> zones = new HashSet<>();
+        Set<FeedScopedId> routes = new HashSet<>();
+        Set<String> agencies = new HashSet<>();
+        Set<FeedScopedId> trips = new HashSet<>();
         int transfersUsed = -1;
         
         Ride firstRide = rides.get(0);
