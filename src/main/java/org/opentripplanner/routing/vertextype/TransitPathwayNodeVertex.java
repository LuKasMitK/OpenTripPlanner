--- conflicted
+++ resolved
@@ -15,9 +15,9 @@
 
   private static final long serialVersionUID = 1L;
 
-  private boolean wheelchairEntrance;
+  private final boolean wheelchairEntrance;
 
-  private PathwayNode node;
+  private final PathwayNode node;
 
   /**
    * @param node The transit model pathway node reference.
@@ -28,7 +28,7 @@
         node.getId().toString(),
         node.getCoordinate().longitude(),
         node.getCoordinate().latitude(),
-        new NonLocalizedString(node.getName())
+        node.getName()
     );
     this.node = node;
     this.wheelchairEntrance = node.getWheelchairBoarding() != WheelChairBoarding.NOT_POSSIBLE;
@@ -36,14 +36,6 @@
     graph.expandToInclude(node.getCoordinate().longitude(), node.getCoordinate().latitude());
   }
 
-<<<<<<< HEAD
-  @Override
-  public String getName() {
-    return node.getName().toString();
-  }
-
-=======
->>>>>>> 76d16d42
   public boolean isWheelchairEntrance() {
     return wheelchairEntrance;
   }
