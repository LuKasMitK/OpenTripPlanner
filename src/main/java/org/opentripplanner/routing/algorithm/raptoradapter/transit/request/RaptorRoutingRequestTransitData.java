--- conflicted
+++ resolved
@@ -60,15 +60,6 @@
   private final int validTransitDataEndTime;
 
   public RaptorRoutingRequestTransitData(
-<<<<<<< HEAD
-          TransferService transferService,
-          TransitLayer transitLayer,
-          ZonedDateTime transitSearchTimeZero,
-          int additionalPastSearchDays,
-          int additionalFutureSearchDays,
-          TransitDataProviderFilter filter,
-          RoutingContext routingContext
-=======
     TransferService transferService,
     TransitLayer transitLayer,
     ZonedDateTime transitSearchTimeZero,
@@ -76,7 +67,6 @@
     int additionalFutureSearchDays,
     TransitDataProviderFilter filter,
     RoutingContext routingContext
->>>>>>> 27c89a65
   ) {
     this.transferService = transferService;
     this.transitLayer = transitLayer;
@@ -98,36 +88,26 @@
       );
     this.activeTripPatternsPerStop = transitDataCreator.createTripPatternsPerStop(patternIndex);
     this.transfers = transitLayer.getRaptorTransfersForRequest(routingContext);
-<<<<<<< HEAD
 
     var mcCostParams = McCostParamsMapper.map(routingContext.opt);
     var defaultCostCalculator = new DefaultCostCalculator(
-            mcCostParams,
-            transitLayer.getStopIndex().stopBoardAlightCosts
+      mcCostParams,
+      transitLayer.getStopIndex().stopBoardAlightCosts
     );
 
     if (accessibility.enabled()) {
-      this.generalizedCostCalculator = new WheelchairCostCalculator(
-              defaultCostCalculator,
-              mcCostParams.accessibilityRequirements()
-      );
-    }
-    else {
+      this.generalizedCostCalculator =
+        new WheelchairCostCalculator(
+          defaultCostCalculator,
+          mcCostParams.accessibilityRequirements()
+        );
+    } else {
       this.generalizedCostCalculator = defaultCostCalculator;
     }
 
-    this.validTransitDataStartTime = DateMapper.secondsSinceStartOfTime(
-            this.transitSearchTimeZero,
-=======
-    this.generalizedCostCalculator =
-      new DefaultCostCalculator(
-        McCostParamsMapper.map(routingContext.opt),
-        transitLayer.getStopIndex().stopBoardAlightCosts
-      );
     this.validTransitDataStartTime =
       DateMapper.secondsSinceStartOfTime(
         this.transitSearchTimeZero,
->>>>>>> 27c89a65
         this.transitSearchTimeZero.minusDays(additionalPastSearchDays).toInstant()
       );
     // The +1 is due to the validity being to the end of the day
