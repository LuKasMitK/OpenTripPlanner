package org.opentripplanner.routing.algorithm.raptor.transit.request;

import com.google.common.cache.CacheBuilder;
import com.google.common.cache.CacheLoader;
import com.google.common.cache.LoadingCache;
import java.util.List;
import java.util.Objects;
import java.util.concurrent.ExecutionException;
import org.opentripplanner.routing.algorithm.raptor.transit.RaptorTransferIndex;
import org.opentripplanner.routing.algorithm.raptor.transit.Transfer;
import org.opentripplanner.routing.api.request.RoutingRequest;
import org.opentripplanner.routing.api.request.StreetMode;
import org.opentripplanner.routing.core.BicycleOptimizeType;

public class RaptorRequestTransferCache {

    private final LoadingCache<CacheKey, RaptorTransferIndex> transferCache;

    public RaptorRequestTransferCache(int maximumSize) {
        transferCache = CacheBuilder.newBuilder()
            .maximumSize(maximumSize)
            .build(cacheLoader());
    }

<<<<<<< HEAD
=======
    public LoadingCache<CacheKey, RaptorTransferIndex> getTransferCache() {
        return transferCache;
    }

    @SneakyThrows
>>>>>>> 1f9f52af
    public RaptorTransferIndex get(
        List<List<Transfer>> transfersByStopIndex,
        RoutingRequest routingRequest
    ) {
        try {
            return transferCache.get(new CacheKey(
                    transfersByStopIndex,
                    routingRequest
            ));
        } catch (ExecutionException e) {
            throw new RuntimeException("Failed to get item from transfer cache", e);
        }
    }

    private CacheLoader<CacheKey, RaptorTransferIndex> cacheLoader() {
        return new CacheLoader<>() {
            @Override
            public RaptorTransferIndex load(@javax.annotation.Nonnull CacheKey cacheKey) {
                return RaptorTransferIndex.create(
                        cacheKey.transfersByStopIndex,
                        cacheKey.routingRequest
                );
            }
        };
    }

    private static class CacheKey {

        private final List<List<Transfer>> transfersByStopIndex;
        private final RoutingRequest routingRequest;
        private final StreetRelevantOptions options;

        private CacheKey(
                List<List<Transfer>> transfersByStopIndex,
                RoutingRequest routingRequest
        ) {
            this.transfersByStopIndex = transfersByStopIndex;
            this.routingRequest = routingRequest;
            this.options = new StreetRelevantOptions(routingRequest);
        }

        @Override
        public boolean equals(Object o) {
            if (this == o) { return true; }
            if (o == null || getClass() != o.getClass()) { return false; }
            CacheKey cacheKey = (CacheKey) o;
            // transfersByStopIndex is checked using == on purpose since the instance should not change
            // (there is only one instance per graph)
            return transfersByStopIndex == cacheKey.transfersByStopIndex
                && options.equals(cacheKey.options);
        }

        @Override
        public int hashCode() {
            // transfersByStopIndex is ignored on purpose since it should not change (there is only
            // one instance per graph) and calculating the hashCode() would be expensive
            return options.hashCode();
        }
    }

    /**
     * This contains an extract of the parameters which may influence transfers. The possible values
     * are somewhat limited by rounding in {@link Transfer#prepareTransferRoutingRequest(RoutingRequest)}.
     *
     * TODO: the bikeWalking options are not used.
     */
    private static class StreetRelevantOptions {

        private final StreetMode transferMode;
        private final BicycleOptimizeType optimize;
        private final double bikeTriangleSafetyFactor;
        private final double bikeTriangleSlopeFactor;
        private final double bikeTriangleTimeFactor;
        private final boolean wheelchairAccessible;
        private final double maxWheelchairSlope;
        private final double walkSpeed;
        private final double bikeSpeed;
        private final double walkReluctance;
        private final double stairsReluctance;
        private final double turnReluctance;
        private final int elevatorBoardCost;
        private final int elevatorBoardTime;
        private final int elevatorHopCost;
        private final int elevatorHopTime;
        private final int bikeSwitchCost;
        private final int bikeSwitchTime;

        public StreetRelevantOptions(RoutingRequest routingRequest) {
            this.transferMode = routingRequest.modes.transferMode;

            this.optimize = routingRequest.bicycleOptimizeType;
            this.bikeTriangleSafetyFactor = routingRequest.bikeTriangleSafetyFactor;
            this.bikeTriangleSlopeFactor = routingRequest.bikeTriangleSlopeFactor;
            this.bikeTriangleTimeFactor = routingRequest.bikeTriangleTimeFactor;
            this.bikeSwitchCost = routingRequest.bikeSwitchCost;
            this.bikeSwitchTime = routingRequest.bikeSwitchTime;

            this.wheelchairAccessible = routingRequest.wheelchairAccessible;
            this.maxWheelchairSlope = routingRequest.maxWheelchairSlope;

            this.walkSpeed = routingRequest.walkSpeed;
            this.bikeSpeed = routingRequest.bikeSpeed;

            this.walkReluctance = routingRequest.walkReluctance;
            this.stairsReluctance = routingRequest.stairsReluctance;
            this.turnReluctance = routingRequest.turnReluctance;

            this.elevatorBoardCost = routingRequest.elevatorBoardCost;
            this.elevatorBoardTime = routingRequest.elevatorBoardTime;
            this.elevatorHopCost = routingRequest.elevatorHopCost;
            this.elevatorHopTime = routingRequest.elevatorHopTime;
        }

        @Override
        public boolean equals(Object o) {
            if (this == o) {return true;}
            if (o == null || getClass() != o.getClass()) {return false;}
            final StreetRelevantOptions that = (StreetRelevantOptions) o;
            return Double.compare(that.bikeTriangleSafetyFactor, bikeTriangleSafetyFactor) == 0
                    && Double.compare(that.bikeTriangleSlopeFactor, bikeTriangleSlopeFactor) == 0
                    && Double.compare(that.bikeTriangleTimeFactor, bikeTriangleTimeFactor) == 0
                    && Double.compare(that.maxWheelchairSlope, maxWheelchairSlope) == 0
                    && Double.compare(that.walkSpeed, walkSpeed) == 0
                    && Double.compare(that.bikeSpeed, bikeSpeed) == 0
                    && Double.compare(that.walkReluctance, walkReluctance) == 0
                    && Double.compare(that.stairsReluctance, stairsReluctance) == 0
                    && Double.compare(that.turnReluctance, turnReluctance) == 0
                    && wheelchairAccessible == that.wheelchairAccessible
                    && elevatorBoardCost == that.elevatorBoardCost
                    && elevatorBoardTime == that.elevatorBoardTime
                    && elevatorHopCost == that.elevatorHopCost
                    && elevatorHopTime == that.elevatorHopTime
                    && bikeSwitchCost == that.bikeSwitchCost
                    && bikeSwitchTime == that.bikeSwitchTime
                    && transferMode == that.transferMode
                    && optimize == that.optimize;
        }

        @Override
        public int hashCode() {
            return Objects.hash(
                    transferMode, optimize, bikeTriangleSafetyFactor, bikeTriangleSlopeFactor,
                    bikeTriangleTimeFactor, wheelchairAccessible, maxWheelchairSlope, walkSpeed,
                    bikeSpeed, walkReluctance, stairsReluctance, turnReluctance, elevatorBoardCost,
                    elevatorBoardTime, elevatorHopCost, elevatorHopTime, bikeSwitchCost,
                    bikeSwitchTime
            );
        }
    }
}<|MERGE_RESOLUTION|>--- conflicted
+++ resolved
@@ -22,14 +22,10 @@
             .build(cacheLoader());
     }
 
-<<<<<<< HEAD
-=======
     public LoadingCache<CacheKey, RaptorTransferIndex> getTransferCache() {
         return transferCache;
     }
 
-    @SneakyThrows
->>>>>>> 1f9f52af
     public RaptorTransferIndex get(
         List<List<Transfer>> transfersByStopIndex,
         RoutingRequest routingRequest
