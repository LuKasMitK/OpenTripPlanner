package org.opentripplanner.routing.algorithm.raptor.transit.mappers;

import org.opentripplanner.routing.algorithm.raptor.transit.SlackProvider;
import org.opentripplanner.routing.algorithm.raptor.transit.TripSchedule;
import org.opentripplanner.routing.request.RoutingRequest;
import org.opentripplanner.transit.raptor.api.request.Optimization;
import org.opentripplanner.transit.raptor.api.request.RaptorProfile;
import org.opentripplanner.transit.raptor.api.request.RaptorRequest;
import org.opentripplanner.transit.raptor.api.request.RaptorRequestBuilder;
import org.opentripplanner.transit.raptor.api.transit.RaptorTransfer;

import java.time.ZonedDateTime;
import java.util.Collection;

public class RaptorRequestMapper {

    public static RaptorRequest<TripSchedule> mapRequest(
            RoutingRequest request,
            ZonedDateTime startOfTime,
<<<<<<< HEAD
            Collection<? extends TransferLeg> accessTimes,
            Collection<? extends TransferLeg> egressTimes
=======
            Collection<RaptorTransfer> accessTimes,
            Collection<RaptorTransfer> egressTimes
>>>>>>> 2453008c
    ) {
        RaptorRequestBuilder<TripSchedule> builder = new RaptorRequestBuilder<>();

        int time = DateMapper.secondsSinceStartOfTime(
                startOfTime,
                request.getDateTime().toInstant()
        );

        if (request.arriveBy) {
            builder.searchParams().latestArrivalTime(time);
        }
        else {
            builder.searchParams().earliestDepartureTime(time);
        }
        if(request.maxTransfers != null) {
            builder.searchParams().maxNumberOfTransfers(request.maxTransfers);
        }

        builder
                .profile(RaptorProfile.MULTI_CRITERIA)
                .enableOptimization(Optimization.PARETO_CHECK_AGAINST_DESTINATION)
                .slackProvider(new SlackProvider(
                        request.transferSlack,
                        request.boardSlack,
                        request.boardSlackForMode,
                        request.alightSlack,
                        request.alightSlackForMode
                ));

        builder
                .searchParams()
                .searchWindow(request.searchWindow)
                .addAccessStops(accessTimes)
                .addEgressStops(egressTimes)
                .boardSlackInSeconds(request.boardSlack)
                .allowWaitingBetweenAccessAndTransit(false)
                .timetableEnabled(true);

        builder.mcCostFactors()
                .waitReluctanceFactor(request.waitReluctance)
                .walkReluctanceFactor(request.walkReluctance);

        return builder.build();
    }
}<|MERGE_RESOLUTION|>--- conflicted
+++ resolved
@@ -11,19 +11,15 @@
 
 import java.time.ZonedDateTime;
 import java.util.Collection;
+import java.util.stream.Collectors;
 
 public class RaptorRequestMapper {
 
     public static RaptorRequest<TripSchedule> mapRequest(
             RoutingRequest request,
             ZonedDateTime startOfTime,
-<<<<<<< HEAD
-            Collection<? extends TransferLeg> accessTimes,
-            Collection<? extends TransferLeg> egressTimes
-=======
-            Collection<RaptorTransfer> accessTimes,
-            Collection<RaptorTransfer> egressTimes
->>>>>>> 2453008c
+            Collection<? extends RaptorTransfer> accessTimes,
+            Collection<? extends RaptorTransfer> egressTimes
     ) {
         RaptorRequestBuilder<TripSchedule> builder = new RaptorRequestBuilder<>();
 
@@ -56,8 +52,10 @@
         builder
                 .searchParams()
                 .searchWindow(request.searchWindow)
-                .addAccessStops(accessTimes)
-                .addEgressStops(egressTimes)
+                .addAccessStops(accessTimes.stream()
+                    .map(t -> (RaptorTransfer) t).collect(Collectors.toList()))
+                .addEgressStops(egressTimes.stream()
+                    .map(t -> (RaptorTransfer) t).collect(Collectors.toList()))
                 .boardSlackInSeconds(request.boardSlack)
                 .allowWaitingBetweenAccessAndTransit(false)
                 .timetableEnabled(true);
