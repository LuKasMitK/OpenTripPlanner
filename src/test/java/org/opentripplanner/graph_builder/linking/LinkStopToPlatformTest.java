package org.opentripplanner.graph_builder.linking;


import org.junit.Before;
import org.junit.Test;
import org.locationtech.jts.geom.Coordinate;
import org.locationtech.jts.geom.GeometryFactory;
import org.locationtech.jts.geom.LineString;
import org.opentripplanner.common.geometry.GeometryUtils;
import org.opentripplanner.common.geometry.SphericalDistanceLibrary;
import org.opentripplanner.model.FeedScopedId;
import org.opentripplanner.model.Stop;
import org.opentripplanner.model.WgsCoordinate;
import org.opentripplanner.openstreetmap.model.OSMWithTags;
import org.opentripplanner.routing.edgetype.AreaEdge;
import org.opentripplanner.routing.edgetype.AreaEdgeList;
import org.opentripplanner.routing.edgetype.StreetTraversalPermission;
import org.opentripplanner.routing.graph.Graph;
import org.opentripplanner.routing.vertextype.IntersectionVertex;
import org.opentripplanner.routing.vertextype.TransitStopVertex;
import org.opentripplanner.util.I18NString;
import org.opentripplanner.util.LocalizedString;

import java.util.ArrayList;

import static org.junit.Assert.assertEquals;

public class LinkStopToPlatformTest {

    private static GeometryFactory geometryFactory = GeometryUtils.getGeometryFactory();

    private Graph graph;

    @Before
    public void before() {

        // Set up transit platform

        graph = new Graph();

        ArrayList<IntersectionVertex> vertices = new ArrayList<IntersectionVertex>();

        vertices.add(new IntersectionVertex(graph, "1", 10.22054, 59.13568, "Platform vertex 1"));
        vertices.add(new IntersectionVertex(graph, "2", 10.22432, 59.13519, "Platform vertex 2"));
        vertices.add(new IntersectionVertex(graph, "3", 10.22492, 59.13514, "Platform vertex 3"));
        vertices.add(new IntersectionVertex(graph, "4", 10.22493, 59.13518, "Platform vertex 4"));
        vertices.add(new IntersectionVertex(graph, "5", 10.22056, 59.13575, "Platform vertex 5"));

        AreaEdgeList areaEdgeList = new AreaEdgeList();

        ArrayList<AreaEdge> edges = new ArrayList<AreaEdge>();

        edges.add(createAreaEdge(vertices.get(0), vertices.get(1), areaEdgeList, "edge 1"));
        edges.add(createAreaEdge(vertices.get(1), vertices.get(2), areaEdgeList, "edge 2"));
        edges.add(createAreaEdge(vertices.get(2), vertices.get(3), areaEdgeList, "edge 3"));
        edges.add(createAreaEdge(vertices.get(3), vertices.get(4), areaEdgeList, "edge 4"));
        edges.add(createAreaEdge(vertices.get(4), vertices.get(0), areaEdgeList, "edge 5"));

        edges.add(createAreaEdge(vertices.get(1), vertices.get(0), areaEdgeList, "edge 6"));
        edges.add(createAreaEdge(vertices.get(2), vertices.get(1), areaEdgeList, "edge 7"));
        edges.add(createAreaEdge(vertices.get(3), vertices.get(2), areaEdgeList, "edge 8"));
        edges.add(createAreaEdge(vertices.get(4), vertices.get(3), areaEdgeList, "edge 9"));
        edges.add(createAreaEdge(vertices.get(0), vertices.get(4), areaEdgeList, "edge 10"));

        Stop stop = new Stop();
        stop.setId(new FeedScopedId("TestAgency", "TestStop"));
<<<<<<< HEAD
        stop.setCoordinate(new org.opentripplanner.model.Coordinate(59.13545, 10.22213));
=======
        stop.setCoordinate(new WgsCoordinate(59.13545, 10.22213));
>>>>>>> 0555b91c

        TransitStopVertex stopVertex = new TransitStopVertex(graph, stop, null);
    }

    /**
     * Tests that extra edges are added when linking stops to platform areas to prevent detours around the platform.
     */
    @Test
    public void testLinkStopWithoutExtraEdges() {
        SimpleStreetSplitter splitter = new SimpleStreetSplitter(graph);
        splitter.link();

        assertEquals(16, graph.getEdges().size());
    }

    @Test
    public void testLinkStopWithExtraEdges() {
        SimpleStreetSplitter splitter = new SimpleStreetSplitter(graph);
        splitter.setAddExtraEdgesToAreas(true);
        splitter.link();

        assertEquals(38, graph.getEdges().size());
    }

    private AreaEdge createAreaEdge(IntersectionVertex v1, IntersectionVertex v2, AreaEdgeList area, String nameString) {
        LineString line = geometryFactory.createLineString(new Coordinate[] { v1.getCoordinate(), v2.getCoordinate()});
        double length = SphericalDistanceLibrary.distance(v1.getCoordinate(),
                v2.getCoordinate());
        I18NString name = new LocalizedString(nameString, new OSMWithTags());

        return new AreaEdge(v1, v2, line, name, line.getLength(), StreetTraversalPermission.PEDESTRIAN_AND_BICYCLE, false, area );
    }
}<|MERGE_RESOLUTION|>--- conflicted
+++ resolved
@@ -64,11 +64,7 @@
 
         Stop stop = new Stop();
         stop.setId(new FeedScopedId("TestAgency", "TestStop"));
-<<<<<<< HEAD
-        stop.setCoordinate(new org.opentripplanner.model.Coordinate(59.13545, 10.22213));
-=======
         stop.setCoordinate(new WgsCoordinate(59.13545, 10.22213));
->>>>>>> 0555b91c
 
         TransitStopVertex stopVertex = new TransitStopVertex(graph, stop, null);
     }
