package org.opentripplanner.transit.raptor.rangeraptor.multicriteria.arrivals;

import org.junit.Test;
import org.opentripplanner.transit.raptor.api.transit.RaptorTripSchedule;

import static org.junit.Assert.assertEquals;
import static org.junit.Assert.assertFalse;
import static org.junit.Assert.assertTrue;

public class AccessStopArrivalTest {

    private static final int ALIGHT_STOP = 100;
    private static final int DEPARTURE_TIME = 8 * 60 * 60;
    private static final int LEG_DURATION = 10 * 60;
    private static final int ALIGHT_TIME = DEPARTURE_TIME + LEG_DURATION;
    private static final int COST = 500;

<<<<<<< HEAD
    private final AccessStopArrival<RaptorTripSchedule> subject = new AccessStopArrival<>(
        ALIGHT_STOP,
        DEPARTURE_TIME,
        LEG_DURATION,
        COST
    );
=======
    private static final TransitCalculator TRANSIT_CALCULATOR = TransitCalculator.testDummyCalculator(true);
    private AccessStopArrival<RaptorTripSchedule> subject = new AccessStopArrival<>(null, ALIGHT_STOP, DEPATURE_TIME, LEG_DURATION, COST, TRANSIT_CALCULATOR);


>>>>>>> c36e8e41

    @Test
    public void arrivedByAccessLeg() {
        assertTrue(subject.arrivedByAccessLeg());
        assertFalse(subject.arrivedByTransit());
        assertFalse(subject.arrivedByTransfer());
    }

    @Test
    public void stop() {
        assertEquals(ALIGHT_STOP, subject.stop());
    }

    @Test
    public void arrivalTime() {
        assertEquals(ALIGHT_TIME, subject.arrivalTime());
    }

    @Test
    public void departureTime() {
        assertEquals(DEPARTURE_TIME, subject.departureTime());
    }

    @Test
    public void cost() {
        assertEquals(COST, subject.cost());
    }

    @Test
    public void round() {
        assertEquals(0, subject.round());
    }

    @Test
    public void travelDuration() {
        assertEquals(LEG_DURATION, subject.travelDuration());
    }

    @SuppressWarnings("ResultOfMethodCallIgnored")
    @Test(expected = IllegalStateException.class)
    public void equalsThrowsExceptionByDesign() {
        subject.equals(null);
    }

    @SuppressWarnings("ResultOfMethodCallIgnored")
    @Test(expected = IllegalStateException.class)
    public void hashCodeThrowsExceptionByDesign() {
        subject.hashCode();
    }

    @Test
    public void testToString() {
        assertEquals(
                "AccessStopArrival { Rnd: 0, Stop: 100, Time: 8:10 (8:00), Cost: 500 }",
                subject.toString()
        );
    }
}<|MERGE_RESOLUTION|>--- conflicted
+++ resolved
@@ -15,19 +15,15 @@
     private static final int ALIGHT_TIME = DEPARTURE_TIME + LEG_DURATION;
     private static final int COST = 500;
 
-<<<<<<< HEAD
     private final AccessStopArrival<RaptorTripSchedule> subject = new AccessStopArrival<>(
         ALIGHT_STOP,
         DEPARTURE_TIME,
         LEG_DURATION,
-        COST
+        COST,
+        null
     );
-=======
-    private static final TransitCalculator TRANSIT_CALCULATOR = TransitCalculator.testDummyCalculator(true);
-    private AccessStopArrival<RaptorTripSchedule> subject = new AccessStopArrival<>(null, ALIGHT_STOP, DEPATURE_TIME, LEG_DURATION, COST, TRANSIT_CALCULATOR);
 
 
->>>>>>> c36e8e41
 
     @Test
     public void arrivedByAccessLeg() {
