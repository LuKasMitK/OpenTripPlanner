package org.opentripplanner.routing.street;

import static org.opentripplanner.PolylineAssert.assertThatPolylinesAreEqual;

import io.micrometer.core.instrument.Metrics;
import java.time.Instant;
import org.junit.jupiter.api.Assertions;
import org.junit.jupiter.api.Test;
import org.locationtech.jts.geom.Geometry;
import org.opentripplanner.ConstantsForTests;
import org.opentripplanner.model.GenericLocation;
import org.opentripplanner.routing.algorithm.mapping.AlertToLegMapper;
import org.opentripplanner.routing.algorithm.mapping.GraphPathToItineraryMapper;
import org.opentripplanner.routing.api.request.RoutingRequest;
import org.opentripplanner.routing.core.BicycleOptimizeType;
import org.opentripplanner.routing.core.RoutingContext;
import org.opentripplanner.routing.core.TemporaryVerticesContainer;
import org.opentripplanner.routing.core.TraverseMode;
import org.opentripplanner.routing.core.TraverseModeSet;
import org.opentripplanner.routing.graph.Graph;
import org.opentripplanner.routing.impl.GraphPathFinder;
import org.opentripplanner.standalone.config.RouterConfig;
import org.opentripplanner.standalone.server.Router;
import org.opentripplanner.util.PolylineEncoder;

public class BicycleRoutingTest {

<<<<<<< HEAD
    static final Instant dateTime = Instant.now();
    Graph herrenbergGraph = ConstantsForTests.buildOsmGraph(ConstantsForTests.HERRENBERG_OSM);

    /**
     * https://www.openstreetmap.org/way/22392895 is access=destination which means that both
     * bicycles and motor vehicles must not pass through.
     */
    @Test
    public void shouldRespectGeneralNoThroughTraffic() {
        var mozartStr = new GenericLocation(48.59713, 8.86107);
        var fritzLeharStr = new GenericLocation(48.59696, 8.85806);

        var polyline1 = computePolyline(herrenbergGraph, mozartStr, fritzLeharStr);
        assertThatPolylinesAreEqual(polyline1, "_srgHutau@h@B|@Jf@BdAG?\\JT@jA?DSp@_@fFsAT{@DBpC");

        var polyline2 = computePolyline(herrenbergGraph, fritzLeharStr, mozartStr);
        assertThatPolylinesAreEqual(polyline2, "{qrgH{aau@CqCz@ErAU^gFRq@?EAkAKUeACg@A_AM_AEDQF@H?");
    }

    /**
     * Tests that https://www.openstreetmap.org/way/35097400 is allowed for cars due to
     * motor_vehicle=destination being meant for cars only.
     */
    @Test
    public void shouldNotRespectMotorCarNoThru() {
        var schiessmauer = new GenericLocation(48.59737, 8.86350);
        var zeppelinStr = new GenericLocation(48.59972, 8.86239);

        var polyline1 = computePolyline(herrenbergGraph, schiessmauer, zeppelinStr);
        assertThatPolylinesAreEqual(polyline1, "otrgH{cbu@S_AU_AmAdAyApAGDs@h@_@\\_ClBe@^?S");

        var polyline2 = computePolyline(herrenbergGraph, zeppelinStr, schiessmauer);
        assertThatPolylinesAreEqual(polyline2, "ccsgH{|au@?Rd@_@~BmB^]r@i@FExAqAlAeAT~@R~@");
    }

    private static String computePolyline(Graph graph, GenericLocation from, GenericLocation to) {
        RoutingRequest request = new RoutingRequest();
        request.setDateTime(dateTime);
        request.from = from;
        request.to = to;
        request.bicycleOptimizeType = BicycleOptimizeType.QUICK;

        request.streetSubRequestModes = new TraverseModeSet(TraverseMode.BICYCLE);
        var temporaryVertices = new TemporaryVerticesContainer(graph, request);
        RoutingContext routingContext = new RoutingContext(request, graph, temporaryVertices);

        var gpf = new GraphPathFinder(new Router(graph, RouterConfig.DEFAULT, Metrics.globalRegistry));
        var paths = gpf.graphPathFinderEntryPoint(routingContext);

        GraphPathToItineraryMapper graphPathToItineraryMapper = new GraphPathToItineraryMapper(
                graph.getTimeZone(),
                new AlertToLegMapper(graph.getTransitAlertService()),
                graph.streetNotesService,
                graph.ellipsoidToGeoidDifference
        );

        var itineraries = graphPathToItineraryMapper.mapItineraries(paths);
        temporaryVertices.close();

        // make sure that we only get BICYLE legs
        itineraries.forEach(i -> i.legs.forEach(l -> Assertions.assertEquals(l.getMode(), TraverseMode.BICYCLE)));
        Geometry legGeometry = itineraries.get(0).legs.get(0).getLegGeometry();
        return PolylineEncoder.createEncodings(legGeometry).getPoints();
    }
=======
  static final Instant dateTime = Instant.now();
  Graph herrenbergGraph = ConstantsForTests.buildOsmGraph(ConstantsForTests.HERRENBERG_OSM);

  /**
   * https://www.openstreetmap.org/way/22392895 is access=destination which means that both bicycles
   * and motor vehicles must not pass through.
   */
  @Test
  public void shouldRespectGeneralNoThroughTraffic() {
    var mozartStr = new GenericLocation(48.59713, 8.86107);
    var fritzLeharStr = new GenericLocation(48.59696, 8.85806);

    var polyline1 = computePolyline(herrenbergGraph, mozartStr, fritzLeharStr);
    assertThatPolylinesAreEqual(polyline1, "_srgHutau@h@B|@Jf@BdAG?\\JT@jA?DSp@_@fFsAT{@DBpC");

    var polyline2 = computePolyline(herrenbergGraph, fritzLeharStr, mozartStr);
    assertThatPolylinesAreEqual(polyline2, "{qrgH{aau@CqCz@ErAU^gFRq@?EAkAKUeACg@A_AM_AEDQF@H?");
  }

  /**
   * Tests that that https://www.openstreetmap.org/way/35097400 is allowed for cars due to
   * motor_vehicle=destination being meant for cars only.
   */
  @Test
  public void shouldNotRespectMotorCarNoThru() {
    var schiessmauer = new GenericLocation(48.59737, 8.86350);
    var zeppelinStr = new GenericLocation(48.59972, 8.86239);

    var polyline1 = computePolyline(herrenbergGraph, schiessmauer, zeppelinStr);
    assertThatPolylinesAreEqual(polyline1, "otrgH{cbu@S_AU_AmAdAyApAGDs@h@_@\\_ClBe@^?S");

    var polyline2 = computePolyline(herrenbergGraph, zeppelinStr, schiessmauer);
    assertThatPolylinesAreEqual(polyline2, "ccsgH{|au@?Rd@_@~BmB^]r@i@FExAqAlAeAT~@R~@");
  }

  private static String computePolyline(Graph graph, GenericLocation from, GenericLocation to) {
    RoutingRequest request = new RoutingRequest();
    request.setDateTime(dateTime);
    request.from = from;
    request.to = to;
    request.bicycleOptimizeType = BicycleOptimizeType.QUICK;

    request.streetSubRequestModes = new TraverseModeSet(TraverseMode.BICYCLE);
    var temporaryVertices = new TemporaryVerticesContainer(graph, request);
    RoutingContext routingContext = new RoutingContext(request, graph, temporaryVertices);

    var gpf = new GraphPathFinder(new Router(graph, RouterConfig.DEFAULT, Metrics.globalRegistry));
    var paths = gpf.graphPathFinderEntryPoint(routingContext);

    GraphPathToItineraryMapper graphPathToItineraryMapper = new GraphPathToItineraryMapper(
      graph.getTimeZone(),
      new AlertToLegMapper(graph.getTransitAlertService()),
      graph.streetNotesService,
      graph.ellipsoidToGeoidDifference
    );

    var itineraries = graphPathToItineraryMapper.mapItineraries(paths);
    temporaryVertices.close();

    // make sure that we only get BICYLE legs
    itineraries.forEach(i ->
      i.legs.forEach(l -> Assertions.assertEquals(l.getMode(), TraverseMode.BICYCLE))
    );
    Geometry legGeometry = itineraries.get(0).legs.get(0).getLegGeometry();
    return PolylineEncoder.createEncodings(legGeometry).getPoints();
  }
>>>>>>> 27c89a65
}<|MERGE_RESOLUTION|>--- conflicted
+++ resolved
@@ -25,72 +25,6 @@
 
 public class BicycleRoutingTest {
 
-<<<<<<< HEAD
-    static final Instant dateTime = Instant.now();
-    Graph herrenbergGraph = ConstantsForTests.buildOsmGraph(ConstantsForTests.HERRENBERG_OSM);
-
-    /**
-     * https://www.openstreetmap.org/way/22392895 is access=destination which means that both
-     * bicycles and motor vehicles must not pass through.
-     */
-    @Test
-    public void shouldRespectGeneralNoThroughTraffic() {
-        var mozartStr = new GenericLocation(48.59713, 8.86107);
-        var fritzLeharStr = new GenericLocation(48.59696, 8.85806);
-
-        var polyline1 = computePolyline(herrenbergGraph, mozartStr, fritzLeharStr);
-        assertThatPolylinesAreEqual(polyline1, "_srgHutau@h@B|@Jf@BdAG?\\JT@jA?DSp@_@fFsAT{@DBpC");
-
-        var polyline2 = computePolyline(herrenbergGraph, fritzLeharStr, mozartStr);
-        assertThatPolylinesAreEqual(polyline2, "{qrgH{aau@CqCz@ErAU^gFRq@?EAkAKUeACg@A_AM_AEDQF@H?");
-    }
-
-    /**
-     * Tests that https://www.openstreetmap.org/way/35097400 is allowed for cars due to
-     * motor_vehicle=destination being meant for cars only.
-     */
-    @Test
-    public void shouldNotRespectMotorCarNoThru() {
-        var schiessmauer = new GenericLocation(48.59737, 8.86350);
-        var zeppelinStr = new GenericLocation(48.59972, 8.86239);
-
-        var polyline1 = computePolyline(herrenbergGraph, schiessmauer, zeppelinStr);
-        assertThatPolylinesAreEqual(polyline1, "otrgH{cbu@S_AU_AmAdAyApAGDs@h@_@\\_ClBe@^?S");
-
-        var polyline2 = computePolyline(herrenbergGraph, zeppelinStr, schiessmauer);
-        assertThatPolylinesAreEqual(polyline2, "ccsgH{|au@?Rd@_@~BmB^]r@i@FExAqAlAeAT~@R~@");
-    }
-
-    private static String computePolyline(Graph graph, GenericLocation from, GenericLocation to) {
-        RoutingRequest request = new RoutingRequest();
-        request.setDateTime(dateTime);
-        request.from = from;
-        request.to = to;
-        request.bicycleOptimizeType = BicycleOptimizeType.QUICK;
-
-        request.streetSubRequestModes = new TraverseModeSet(TraverseMode.BICYCLE);
-        var temporaryVertices = new TemporaryVerticesContainer(graph, request);
-        RoutingContext routingContext = new RoutingContext(request, graph, temporaryVertices);
-
-        var gpf = new GraphPathFinder(new Router(graph, RouterConfig.DEFAULT, Metrics.globalRegistry));
-        var paths = gpf.graphPathFinderEntryPoint(routingContext);
-
-        GraphPathToItineraryMapper graphPathToItineraryMapper = new GraphPathToItineraryMapper(
-                graph.getTimeZone(),
-                new AlertToLegMapper(graph.getTransitAlertService()),
-                graph.streetNotesService,
-                graph.ellipsoidToGeoidDifference
-        );
-
-        var itineraries = graphPathToItineraryMapper.mapItineraries(paths);
-        temporaryVertices.close();
-
-        // make sure that we only get BICYLE legs
-        itineraries.forEach(i -> i.legs.forEach(l -> Assertions.assertEquals(l.getMode(), TraverseMode.BICYCLE)));
-        Geometry legGeometry = itineraries.get(0).legs.get(0).getLegGeometry();
-        return PolylineEncoder.createEncodings(legGeometry).getPoints();
-    }
-=======
   static final Instant dateTime = Instant.now();
   Graph herrenbergGraph = ConstantsForTests.buildOsmGraph(ConstantsForTests.HERRENBERG_OSM);
 
@@ -111,7 +45,7 @@
   }
 
   /**
-   * Tests that that https://www.openstreetmap.org/way/35097400 is allowed for cars due to
+   * Tests that https://www.openstreetmap.org/way/35097400 is allowed for cars due to
    * motor_vehicle=destination being meant for cars only.
    */
   @Test
@@ -157,5 +91,4 @@
     Geometry legGeometry = itineraries.get(0).legs.get(0).getLegGeometry();
     return PolylineEncoder.createEncodings(legGeometry).getPoints();
   }
->>>>>>> 27c89a65
 }