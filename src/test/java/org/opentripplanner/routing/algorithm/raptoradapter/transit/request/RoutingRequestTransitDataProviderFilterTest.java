--- conflicted
+++ resolved
@@ -41,10 +41,9 @@
 
   private static final Stop STOP_FOR_TEST = Stop.stopForTest("TEST:STOP", 0, 0);
 
-<<<<<<< HEAD
   private static final WheelchairAccessibilityRequest DEFAULT_ACCESSIBILITY =
     WheelchairAccessibilityRequest.DEFAULTS;
-=======
+
   /**
    * Test filter for wheelchair access.
    *
@@ -87,7 +86,7 @@
     assertEquals(wheelchair, wheelchairPossible.get(0), "Wrong boarding value on first stop");
     assertEquals(wheelchair, wheelchairPossible.get(1), "Wrong boarding value on second stop");
   }
->>>>>>> d6c2debf
+
 
   @Test
   public void notFilteringExpectedTripPatternForDateTest() {
