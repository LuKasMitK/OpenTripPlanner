package org.opentripplanner.netex.mapping;

import static org.junit.jupiter.api.Assertions.assertEquals;
import static org.junit.jupiter.api.Assertions.assertNull;
import static org.junit.jupiter.api.Assertions.assertThrows;

import java.math.BigDecimal;
<<<<<<< HEAD
import org.junit.jupiter.api.Test;
import org.opentripplanner.model.WgsCoordinate;
=======
import org.junit.Test;
import org.opentripplanner.transit.model.basic.WgsCoordinate;
>>>>>>> d2999464
import org.rutebanken.netex.model.LocationStructure;
import org.rutebanken.netex.model.SimplePoint_VersionStructure;

public class WgsCoordinateMapperTest {

  private static final double DELTA = 0.01d;

  private static final double LONGITUDE_VALUE = 62.8;
  private static final BigDecimal LONGITUDE = BigDecimal.valueOf(LONGITUDE_VALUE);

  private static final double LATITUDE_VALUE = 11.1;
  private static final BigDecimal LATITUDE = BigDecimal.valueOf(LATITUDE_VALUE);

  @Test
  public void handleCoordinatesWithValuesSet() {
    // Given a valid point
    final SimplePoint_VersionStructure point = new SimplePoint_VersionStructure()
      .withLocation(new LocationStructure().withLongitude(LONGITUDE).withLatitude(LATITUDE));

    // When map coordinates
    WgsCoordinate c = WgsCoordinateMapper.mapToDomain(point);

    // Then verify coordinate
    assertEquals(LONGITUDE_VALUE, c.longitude(), DELTA);
    assertEquals(LATITUDE_VALUE, c.latitude(), DELTA);
  }

  @Test
  public void handleCoordinatesWithMissingPoint() {
    assertNull(WgsCoordinateMapper.mapToDomain(null));
  }

  @Test
  public void handleCoordinatesWithMissingLocation() {
    SimplePoint_VersionStructure p = new SimplePoint_VersionStructure();
    assertNull(WgsCoordinateMapper.mapToDomain(p));
  }

  @Test
  public void handleCoordinatesWithMissingLatitude() {
    SimplePoint_VersionStructure p;
    p =
      new SimplePoint_VersionStructure()
        .withLocation(new LocationStructure().withLongitude(LONGITUDE));

    assertThrows(
      IllegalArgumentException.class,
      () -> WgsCoordinateMapper.mapToDomain(p)
    );
  }

  @Test
  public void handleCoordinatesWithMissingLongitude() {
    SimplePoint_VersionStructure p;
    p =
      new SimplePoint_VersionStructure()
        .withLocation(new LocationStructure().withLatitude(LATITUDE));
    assertThrows(
      IllegalArgumentException.class,
      () -> WgsCoordinateMapper.mapToDomain(p)
    );
  }
}<|MERGE_RESOLUTION|>--- conflicted
+++ resolved
@@ -5,13 +5,8 @@
 import static org.junit.jupiter.api.Assertions.assertThrows;
 
 import java.math.BigDecimal;
-<<<<<<< HEAD
 import org.junit.jupiter.api.Test;
-import org.opentripplanner.model.WgsCoordinate;
-=======
-import org.junit.Test;
 import org.opentripplanner.transit.model.basic.WgsCoordinate;
->>>>>>> d2999464
 import org.rutebanken.netex.model.LocationStructure;
 import org.rutebanken.netex.model.SimplePoint_VersionStructure;
 
@@ -57,10 +52,7 @@
       new SimplePoint_VersionStructure()
         .withLocation(new LocationStructure().withLongitude(LONGITUDE));
 
-    assertThrows(
-      IllegalArgumentException.class,
-      () -> WgsCoordinateMapper.mapToDomain(p)
-    );
+    assertThrows(IllegalArgumentException.class, () -> WgsCoordinateMapper.mapToDomain(p));
   }
 
   @Test
@@ -69,9 +61,6 @@
     p =
       new SimplePoint_VersionStructure()
         .withLocation(new LocationStructure().withLatitude(LATITUDE));
-    assertThrows(
-      IllegalArgumentException.class,
-      () -> WgsCoordinateMapper.mapToDomain(p)
-    );
+    assertThrows(IllegalArgumentException.class, () -> WgsCoordinateMapper.mapToDomain(p));
   }
 }