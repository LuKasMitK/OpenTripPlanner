--- conflicted
+++ resolved
@@ -100,8 +100,6 @@
      * List the actuator endpoints available
      */
     @GET
-<<<<<<< HEAD
-    @Path("")
     public Response actuator(@Context UriInfo uriInfo) {
         return Response.status(Response.Status.OK).entity(String.format(
             "{\n"
@@ -120,19 +118,6 @@
             + "    }\n"
             + "  }\n"
             + "}", uriInfo.getRequestUri().toString()))
-=======
-    public Response actuator() {
-        return Response.status(Response.Status.OK).entity(
-            "{\n"
-            + "  \"_links\" : {\n"
-            + "    \"self\" : {\n"
-            + "      \"href\" : \"/actuators\", \n"
-            + "    },\n"
-            + "    \"health\" : {\n"
-            + "      \"href\" : \"/actuators/health\"\n"
-            + "    } "
-            + "\n}" )
->>>>>>> 87123eb0
             .type("application/json").build();
     }
 
