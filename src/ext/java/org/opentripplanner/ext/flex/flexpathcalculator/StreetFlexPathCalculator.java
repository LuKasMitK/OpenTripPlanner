package org.opentripplanner.ext.flex.flexpathcalculator;

import org.opentripplanner.routing.algorithm.astar.AStar;
import org.opentripplanner.routing.algorithm.astar.strategies.DurationSkipEdgeStrategy;
import org.opentripplanner.routing.api.request.RoutingRequest;
import org.opentripplanner.routing.core.TraverseMode;
import org.opentripplanner.routing.graph.Graph;
import org.opentripplanner.routing.graph.Vertex;
import org.opentripplanner.routing.spt.DominanceFunction;
import org.opentripplanner.routing.spt.GraphPath;
import org.opentripplanner.routing.spt.ShortestPathTree;

import java.time.Duration;
import java.util.HashMap;
import java.util.Map;

/**
 * StreetFlexPathCalculator calculates the driving times and distances based on the street network
 * using the AStar algorithm.
 *
 * Note that it caches the whole ShortestPathTree the first time it encounters a new fromVertex.
 * Subsequent requests from the same fromVertex can fetch the path to the toVertex from the
 * existing ShortestPathTree. This one-to-many approach is needed to make the performance acceptable.
 *
 * Because we will have lots of searches with the same origin when doing access searches and a lot
 * of searches with the same destination when doing egress searches, the calculator needs to be
 * configured so that the caching is done with either the origin or destination vertex as the key.
 * The one-to-many search will then either be done in the forward or the reverse direction depending
 * on this configuration.
 */
public class StreetFlexPathCalculator implements FlexPathCalculator {

  private static final Duration MAX_FLEX_TRIP_DURATION = Duration.ofMinutes(45);

  private final Graph graph;
  private final Map<Vertex, ShortestPathTree> cache = new HashMap<>();
  private final boolean reverseDirection;

  public StreetFlexPathCalculator(Graph graph, boolean reverseDirection) {
    this.graph = graph;
    this.reverseDirection = reverseDirection;
  }

  @Override
  public FlexPath calculateFlexPath(Vertex fromv, Vertex tov, int fromStopIndex, int toStopIndex) {

    // These are the origin and destination vertices from the perspective of the one-to-many search,
    // which may be reversed
    Vertex originVertex = reverseDirection ? tov : fromv;
    Vertex destinationVertex = reverseDirection ? fromv : tov;

    ShortestPathTree shortestPathTree;
    if (cache.containsKey(originVertex)) {
      shortestPathTree = cache.get(originVertex);
    } else {
      shortestPathTree = routeToMany(originVertex);
      cache.put(originVertex, shortestPathTree);
    }

    GraphPath path = shortestPathTree.getPath(destinationVertex);
    if (path == null) {
      return null;
    }

    int distance = (int) path.getDistanceMeters();
    int duration = path.getDuration();

    // computing the linestring from the graph path is a surprisingly expensive operation
    // so we delay it until it's actually needed. since most flex paths are never shown to the user
    // this improves performance quite a bit.
    return new FlexPath(distance, duration, path::getGeometry);
  }

  private ShortestPathTree routeToMany(Vertex vertex) {
    RoutingRequest routingRequest = new RoutingRequest(TraverseMode.CAR);
    routingRequest.arriveBy = reverseDirection;
    if (reverseDirection) {
      routingRequest.setRoutingContext(graph, null, vertex);
    } else {
      routingRequest.setRoutingContext(graph, vertex, null);
    }
<<<<<<< HEAD
    routingRequest.disableRemainingWeightHeuristic = true;
    routingRequest.getRoutingContext().remainingWeightHeuristic = new TrivialRemainingWeightHeuristic();
=======
>>>>>>> e8431d22
    routingRequest.dominanceFunction = new DominanceFunction.EarliestArrival();
    AStar search = AStar.allDirectionsMaxDuration(MAX_FLEX_TRIP_DURATION);
    ShortestPathTree spt = search.getShortestPathTree(routingRequest);
    routingRequest.cleanup();
    return spt;
  }
}<|MERGE_RESOLUTION|>--- conflicted
+++ resolved
@@ -79,11 +79,6 @@
     } else {
       routingRequest.setRoutingContext(graph, vertex, null);
     }
-<<<<<<< HEAD
-    routingRequest.disableRemainingWeightHeuristic = true;
-    routingRequest.getRoutingContext().remainingWeightHeuristic = new TrivialRemainingWeightHeuristic();
-=======
->>>>>>> e8431d22
     routingRequest.dominanceFunction = new DominanceFunction.EarliestArrival();
     AStar search = AStar.allDirectionsMaxDuration(MAX_FLEX_TRIP_DURATION);
     ShortestPathTree spt = search.getShortestPathTree(routingRequest);
