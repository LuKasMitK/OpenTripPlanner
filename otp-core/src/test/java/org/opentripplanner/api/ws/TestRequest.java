--- conflicted
+++ resolved
@@ -568,14 +568,8 @@
                 -122.578918, false, routerId, null);
         assertTrue(stopsNearPoint.stops.size() > 0);
 
-<<<<<<< HEAD
-        long startTime =
-                TestUtils.dateInSeconds("America/Los_Angeles", 2009, 9, 1, 7, 50, 0) * 1000L;
-        long endTime = startTime + 60 * 60 * 1000;
-=======
         long startTime = TestUtils.dateInSeconds("America/Los_Angeles", 2009, 9, 1, 7, 50, 0);
         long endTime = startTime + 60 * 60;
->>>>>>> 94ccb264
         StopTimeList stopTimesForStop = (StopTimeList) index.getStopTimesForStop("TriMet", "10579",
                 startTime, endTime, false, false, null, routerId);
         assertTrue(stopTimesForStop.stopTimes.size() > 0);
@@ -748,7 +742,7 @@
 
         Response response = planner.getItineraries();
         Itinerary itinerary = response.getPlan().itinerary.get(0);
-        Long duration = itinerary.duration;
+        Double duration = itinerary.duration;
 
         // Some walking is expected here, because it's slightly faster than staying onboard the bus.
         assertTrue(itinerary.walkDistance > 0);
@@ -1069,7 +1063,7 @@
 
         Response response = planner.getItineraries();
         Itinerary itinerary = response.getPlan().itinerary.get(0);
-        Long duration = itinerary.duration;
+        Double duration = itinerary.duration;
 
         // Add a time penalty without changing the cost
         planner.setBikeSwitchTime(Arrays.asList(30));
@@ -1078,7 +1072,7 @@
         itinerary = response.getPlan().itinerary.get(0);
 
         // Now the itinerary should be 30 seconds longer
-        assertTrue(duration + 30000L == itinerary.duration);
+        assertTrue(duration + 30.0 == itinerary.duration);
 
         // Change the cost as well, so the routing result changes
         planner.setBikeSwitchCost(Arrays.asList(99));
@@ -1088,7 +1082,7 @@
 
         // Now the length of the itinerary should be in between the lengths of the other itineraries
         assertTrue(duration < itinerary.duration);
-        assertTrue(duration + 30000L > itinerary.duration);
+        assertTrue(duration + 30.0 > itinerary.duration);
     }
 
     /**
