# Configuring OpenTripPlanner

_Note: if you are familiar with OTP1 configuration and are migrating to OTP2, please read the 
[OTP2 Migration Guide](OTP2-MigrationGuide.md) to learn what has changed._


## Base Directory

On the OTP2 command line you must always specify a single directory after all the switches. This tells OTP2 where to look for any configuration files. By default OTP will also scan this directory for input files to build a graph (GTFS, OSM, elevation, and base street graphs) or the `graph.obj` file to load when starting a server.

A typical OTP2 directory for a New York City graph might include the following:

```
otp-config.json
build-config.json
router-config.json
new-york-city-no-buildings.osm.pbf
nyc-elevation.tiff
long-island-rail-road.gtfs.zip
mta-new-york-city-transit.gtfs.zip
port-authority-of-new-york-new-jersey.gtfs.zip
graph.obj
```

You could have more than one of these directories if you are building separate graphs for separate regions. Each one should contain one or more GTFS feeds, a PBF OpenStreetMap file, some JSON configuration files, and any output files such as `graph.obj`. For convenience, especially if you work with only one graph at a time, you may want to place your OTP2 JAR file in this same directory. Note that file types are detected through a case-insensitive combination of file extension and words within the file name. GTFS file names must end in `.zip` and contain the letters `gtfs`, and OSM files must end in `.pbf`.

It is also possible to provide a list of input files in the configuration, which will override the
default behavior of scanning the base directory for input files. Scanning is overridden 
independently for each file type, and can point to remote cloud storage with arbitrary URIs. 
See [the storage section](Configuration.md#Storage) for further details. 

## Three Scopes of Configuration

OTP is configured via three configuration JSON files which are read from the directory specified on its command line. We try to provide sensible defaults for every option, so all three of these files are optional, as are all the options within each file. Each configuration file corresponds to options that are relevant at a particular phase of OTP usage. 

Options and parameters that are taken into account during the graph building process will be "baked into" the graph, and cannot be changed later in a running server. These are specified in `build-config.json`. Other details of OTP operation can be modified without rebuilding the graph. These run-time configuration options are found in `router-config.json`. Finally, `otp-config.json` contains simple switches that enable or disable system-wide features. 

## Configuration types

The OTP configuration files use the JSON file format. OTP allows comments and unquoted field names 
in the JSON configuration files to be more human-friendly. OTP supports all the basic JSON types: 
nested objects `{...}`, arrays `[]`, numbers `789.0` and boolean `true` or `false`. In addition to 
these basic types some configuration parameters are parsed with some restrictions. In the 
documentation below we will refer to the following types:

Type | Description | Examples
-----|-------------|---------
boolean | This is the Boolean JSON type. | `true` or `false`
number | This is the Number JSON type. | `1`, `5`, `3.14` 
string | A quoted string. This is the String JSON type. | `"This is a string!"`
_Type_[] | Array of of given Type. This is the Array JSON type. | `[ 1, 2, 3 ]` 
double | A decimal floating point _number_. 64 bit.| `3.14`
integer | A decimal integer _number_. 32 bit. | `1`, `-7`, `2100200300`
long | A decimal integer _number_. 64 bit. | `-1234567890123456789`
enum | A fixed set of string literals. | BicycleOptimize: `"QUICK"`, `"SAFE"` ...
enum-map | List of key/value pairs, where the key is a enum and the value can be any given type. | `{ RAIL: 1.2, BUS: 2.3 }` 
enum-set | List of enum string values | `[ "RAIL", "TRAM" ]`
locale | _`Language[\_country[\_variant]]`_. A Locale object represents a specific geographical, political, or cultural region. For more information see the [Java 11 Locale](https://docs.oracle.com/en/java/javase/11/docs/api/java.base/java/util/Locale.html). | `en_US`, `nn_NO`
date | Local date. The format is _YYYY-MM-DD_ (ISO-8601). | `2020-09-21`
date or period | A _local date_, or a _period_ relative to today. The local date has the format `YYYY-MM-DD` and the period has the format `PnYnMnD` or `-PnYnMnD` where `n` is a integer number. | `P1Y` is one year from now, `-P3M2D` means 3 months and 2 days ago, and `P1D` means tomorrow.
duration | A _duration_ is a amount of time. The format is `PnDTnHnMnS` or `nDnHnMnS` where `n` is a  integer number. The `D`(days), `H`(hours), `M`(minutes) and `S`(seconds) are not case sensitive. | `3h` is 3 hours, `2m` means 2 minutes, and `1d5h2m3s` is 1 day, 5 hours, 2 minutes and 3 seconds. Use the "PT" form with negative values like `-P2dT-1s` and `P-2dT1s` (both is minus 2 days plus one second). 
regexp pattern | A regular expression pattern used to match a sting. | `"$^"` matches an empty string. `"gtfs"` matches `"A-*gtfs*-file.zip"`. `"$\w{3})-.*\.xml^"` matches a filename with 3 alpha-numeric characters in the beginning of the filename and _.xml_ as file extension.   
uri | An URI path to a resource like a file or a URL. Relative URIs are resolved relative to the OTP base path. | `"gs://bucket/path/a.obj"` `"http://foo.bar/"` `"file:///Users/x/local/file"` `"myGraph.obj"` `"../street/streetGraph-${otp.serialization.version.id}.obj"`
linear function | A linear function with one input parameter(x) used to calculate a value. Usually used to calculate a limit. For example to calculate a limit in seconds to be 1 hour plus 2 times the value(x) use: `3600 + 2.0 x`, to set an absolute value(3000) use: `3000 + 0x` | `"600 + 2.0 x"`


## System environment and project information substitution

OTP support injecting system environment variables and project information parameters into the 
configuration. A pattern like `${VAR_NAME}` in a configuration file is substituted with an
environment variable with name `VAR_NAME`. The substitution is done BEFORE the JSON is parsed, so
both json keys and values is subject to substitution. This is useful if you want OTPs version 
number to be part of the _graph-file-name_, or you want to inject credentials in a cloud based 
deployment.

```JSON
{
  storage : {
    gsCredentials: "${GCS_SERVICE_CREDENTIALS}",
    graph: "file:///var/otp/graph-${otp.serialization.version.id}.obj",
  }
}
```     
In the example above the environment variable `GCS_SERVICE_CREDENTIALS` on the local machine where
OTP is deployed is injected into the config. Also, the OTP serialization version id is injected.

The project information variables available are:

  - `maven.version`
  - `maven.version.short`
  - `maven.version.major`
  - `maven.version.minor`
  - `maven.version.patch`
  - `maven.version.qualifier`
  - `git.branch`
  - `git.commit`
  - `git.commit.timestamp`
  - `graph.file.header`
  - `otp.serialization.version.id`
  

## Config version 

All three configuration files have an optional `configVersion` property. The property can be used
to version the configuration in a deployment pipeline. The `configVersion` is not used by OTP in 
any way, but is logged at startup and is available as part of the _server-info_ data in the REST 
API. The intended usage is to be able to check which version of the configuration the graph was 
build with and which version the router uses. In an deployment with many OTP instances it can be 
useful to ask an instance about the version, instead of tracking the deployment pipline backwards 
to find the version used. How you inject a version into the configuration file is up to you, but
you can do it in your build-pipline, at deployment time or use system environment variable 
substituton. 


## OTP Serialization version id and _Graph.obj_ file header
 
OTP has a _OTP Serialization Version Id_ maintained in the pom.xml_ file. OTP store the id in the
serialized _Graph.obj_ file header, allowing OTP the check for compatibility issues when loading
the graph. The header info is available to configuration substitution:

  - `${graph.file.header}` Will expand to: `OpenTripPlannerGraph;0000007;`
  - `${otp.serialization.version.id}` Will expand to: `7`
 
The intended usage is to be able to have a graph build pipeline which "knows" which graph 
that matches OTP planner instances. For example, you may build new graphs for every OTP 
serialization version id in use by the planning OPT instances you have deploied and plan to deploy.
This way you can roll forward and backward new OTP instances without worring about building new 
graphs.

There are various ways to access this information. To get the `Graph.obj` serialization version id 
you can run the following bash command:
 - `head -c 29 Graph.obj  ==>  OpenTripPlannerGraph;0000007;` (file header)
 - `head -c 28 Graph.obj | tail -c 7  ==>  0000007`  (version id)
 
The Maven _pom.xml_, the _META-INF/MANIFEST.MF_, the OTP command line(`--serVerId`), log start-up
messages and all OTP APIs can be used to get the OTP Serialization Version Id.  


## Include file directive

It is possible to inject the contents of another file into a configuration file. This makes it 
possible to keep parts of the configuration in separate files. To include the contents of a file, use
`${includeFile:FILE_NAME}`. The `FILE_NAME` must be the name of a file in the configuration 
directory. Relative paths are not supported. 
<p>
To allow both files (the configuration file and the injected file) to be valid JSON files, a special
case is supported. If the include file directive is quoted, then the quotes are removed, if the 
text inserted is valid JSON (starts with `{` and ends with `}`). 

Variable substitution is performed on configuration file after the include file directive; Hence
variable substitution is also performed on the text in the injected file.

Here is an example including variable substitution, assuming version 2.1.0 of OTP:

```JSON
// build-config.json
{
  "storage" : "${includeFile:storage.json}"
} 
``` 

```JSON
// storage.json
{
  "streetGraph": "street-graph-v${maven.version}.obj"
}
``` 
The result will look like this:
```JSON
{
  "storage" : {
    "streetGraph": "street-graph-v2.1.0.obj"
  }
} 
``` 

 
# System-wide Configuration

Using the file `otp-config.json` you can enable or disable different APIs and experimental
[Sandbox Extensions](SandboxExtension.md). By default, all supported APIs are enabled and all 
sandbox features are disabled. So for most OTP2 use cases it is not necessary to create this file.
Features that can be toggled in this file are generally only affect the routing phase of OTP2
usage, but for consistency all such "feature flags", even those that would affect graph building,
are managed in this one file. See the [OTPFeature](https://github.com/opentripplanner/OpenTripPlanner/blob/v2.0.0/src/main/java/org/opentripplanner/util/OTPFeature.java) 
Java class for an enumeration of all available features and their default settings. Here is an 
example:

```JSON
// otp-config.json
{
    "otpFeatures" : {
        "APIBikeRental" : false,
        "SandboxExampleAPIGraphStatistics" : true
    }
}
```

## OTP Features
Here is a list of all features which can be toggled on/off.

Feature | Description | Enabled by default | Sandbox
--------|-------------|--------------------|-------- 
`APIBikeRental` | Enable the bike rental endpoint | yes | no
`APIServerInfo` | Enable the server info endpoint |  yes | no
`APIGraphInspectorTile` | Enable the inspector  endpoint for graph information for inspection/debugging purpose | yes | no
`APIUpdaterStatus` | Enable endpoint for graph updaters status | yes | no
`OptimizeTransfers` | OTP will inspect all itineraries found and optimize where (which stops) the transfer will happen. Waiting time, priority and guaranteed transfers are taken into account. | yes | no
<<<<<<< HEAD
`MinimumTransferTimeIsDefinitive` | If the minimum transfer time is a lower bound (default) or the definitive time for the transfer. Set this to true if you want to set a transfer time lower than what OTP derives from OSM data. | no | no
=======
>>>>>>> d460e621
`ParallelRouting` | Enable performing parts of the trip planning in parallel | yes | no
`TransferConstraints` | Enforce transfers to happen according to the _transfers.txt_(GTFS) and Interchanges(NeTEx). Turing this _off_ will increase the routing performance a little. | yes | no
`ActuatorAPI` | Enpoint for actuators (service health status) | no | yes
`GoogleCloudStorage` | Enable Google Cloud Storage integration | no | yes
`SandboxAPITransmodelApi` | Enable Entur Transmodel(NeTEx) GraphQL API | no | yes
`SandboxAPILegacyGraphQLApi` | Enable (GTFS) GraphQL API | no | yes
`SandboxAPIMapboxVectorTilesApi` | Enable Mapbox vector tiles API | no | yes
`SandboxAPIParkAndRideApi` | Enable park-and-ride endpoint | no | yes
`TransferAnalyzer` | Analyze transfers during graph build | no | yes
`FlexRouting` | Enable FLEX routing | no | yes
`FloatingBike` | Enable floating bike routing | no | yes



# Graph Build Configuration

This table lists all the JSON properties that can be defined in a `build-config.json` file. These will be stored in the graph itself, and affect any server that subsequently loads that graph. Sections follow that describe particular settings in more depth.

config key | description | value type | value default | notes
---------- | ----------- | ---------- | ------------- | -----
`areaVisibility` | Perform visibility calculations. If this is `true` OTP attempts to calculate a path straight through an OSM area using the shortest way rather than around the edge of it. (These calculations can be time consuming). | boolean | false |
`banDiscouragedWalking` | should walking should be allowed on OSM ways tagged with `foot=discouraged"` | boolean | false | 
`banDiscouragedBiking` | should walking should be allowed on OSM ways tagged with `bicycle=discouraged"` | boolean | false | 
`dataImportReport` |  Generate nice HTML report of Graph errors/warnings | boolean | false |
`distanceBetweenElevationSamples` | TODO OTP2 | double | 10 |
`elevationBucket` | If specified, download NED elevation tiles from the given AWS S3 bucket | object | null | provide an object with `accessKey`, `secretKey`, and `bucketName` for AWS S3
`elevationUnitMultiplier` | Specify a multiplier to convert elevation units from source to meters | double | 1.0 | see [Elevation unit conversion](#elevation-unit-conversion)
`embedRouterConfig` | Embed the Router config in the graph, which allows it to be sent to a server fully configured over the wire | boolean | true |
`extraEdgesStopPlatformLink` | add extra edges when linking a stop to a platform, to prevent detours along the platform edge | boolean | false | 
`fares` | A specific fares service to use | object | null | see [fares configuration](#fares-configuration)
`islandWithStopsMaxSize` | Pruning threshold for islands with stops. Any such island under this size will be pruned | int | 5 | 
`islandWithoutStopsMaxSize` | Pruning threshold for islands without stops. Any such island under this size will be pruned | int | 40 | 
`matchBusRoutesToStreets` | Based on GTFS shape data, guess which OSM streets each bus runs on to improve stop linking | boolean | false |
`maxDataImportIssuesPerFile` | If number of data import issues is larger then specified maximum number of issues the report will be split in multiple files | int | 1,000 | 
`maxInterlineDistance` | Maximal distance between stops in meters that will connect consecutive trips that are made with same vehicle | int | 200 | units: meters
`maxTransferDurationSeconds` | Transfers up to this duration in seconds will be pre-calculated and included in the Graph | double | 1800 | units: seconds
`multiThreadElevationCalculations` | If true, the elevation module will use multi-threading during elevation calculations. | boolean | false | see [Elevation Data Calculation Optimizations](#elevation-data-calculation-optimizations)
`osmNaming` | A custom OSM namer to use | object | null | see [custom naming](#custom-naming)
`osmWayPropertySet` | Custom OSM way properties | string | `default` | options: `default`, `finland`, `norway`, `uk`, `germany`
`platformEntriesLinking` | Link unconnected entries to public transport platforms | boolean | false |
`readCachedElevations` | If true, reads in pre-calculated elevation data. | boolean | true | see [Elevation Data Calculation Optimizations](#elevation-data-calculation-optimizations)
`staticBikeParkAndRide` | Whether we should create bike P+R stations from OSM data | boolean | false | 
`staticParkAndRide` | Whether we should create car P+R stations from OSM data | boolean | true | 
`streets` | Include street input files (OSM/PBF) | boolean | true | 
`storage` | Configure access to data sources like GRAPH/OSM/DEM/GTFS/NETEX/ISSUE-REPORT. | object | null | 
`subwayAccessTime` | Minutes necessary to reach stops served by trips on routes of `route_type=1` (subway) from the street | double | 2.0 | units: minutes
`transferRequests` | Routing requests to use for pre-calculating stop-to-stop transfers. | array | `[ { modes: "WALK" } ]` |
`transit` | Include all transit input files (GTFS) from scanned directory | boolean | true |
`transitServiceStart` | Limit the import of transit services to the given *start* date. *Inclusive*. Use an absolute date or a period relative to the day the graph is build. To specify a week before the build date use a negative period like `-P1W`. | date or period | &minus;P1Y | _2020&#8209;01&#8209;01, &minus;P1M3D, &minus;P3W_
`transitServiceEnd` | Limit the import of transit services to the given *end* date. *Inclusive*. Use an absolute date or a period relative to the day the graph is build. | date or period | P3Y | _2022&#8209;12&#8209;31, P1Y6M10D, P12W_
`writeCachedElevations` | If true, writes the calculated elevation data. | boolean | false | see [Elevation Data Calculation Optimizations](#elevation-data-calculation-optimizations)
`maxAreaNodes` | Visibility calculations for an area will not be done if there are more nodes than this limit | integer | 500 |

This list of parameters in defined in the [BuildConfig.java](https://github.com/opentripplanner/OpenTripPlanner/blob/v2.0.0/src/main/java/org/opentripplanner/standalone/config/BuildConfig.java).


## Storage

The storage section of `build-config.json` allows you to override the default behavior of scanning for input files in the [base directory](Configuration.md#Base Directory) and writing output files (such as the graph and error reports) to that same directory. In OTP2 it is now possible to read and write data located outside the local filesystem (including cloud storage services) or at various different locations around the local filesystem.

If your OTP instance is running on a cloud compute service, you may get significantly faster start-up and graph build times if you use the cloud storage directly instead of copying the files back and forth to cloud server instances. This also simplifies the deployment process. 


### Specifying Data Sources

Here is a summary of the configuration keys that can be nested inside the`storage` property of the build-config JSON to specify input and output data sources:

config key | description | value type | value default
---------- | ----------- | ---------- | -------------
`gsCredentials` | Use an environment variable to point to the Google Cloud credentials: `"${MY_GOC_SERVICE}"`. | string | `null`
`graph` | Absolute path where the graph file will be written, overriding the default of `graph.obj` in the base directory. Note that currently this option will also affect where the server _reads_ the graph from. | uri | `null`
`streetGraph` | Absolute path to the input street-graph file. | uri | `null`
`osm` | List of absolute paths of OpenStreetMap input files to read. | uri [] | `null`
`dem` | List of absolute paths of Elevation DEM input files to read. | uri [] | `null`
`gtfs` | List of GTFS transit data files to read. | uri [] | `null`
`netex` | List of NeTEx transit data files to read. | uri [] | `null`
`buildReportDir` | Path to directory where the build issue report will be written. | uri | `null`
`localFileNamePatterns` | Patterns used in determining the type of input files from their names. | object | `null`

For example, this configuration could be used to load GTFS and OSM inputs from Google Cloud Storage:

```JSON
// build-config.json
{
  "storage": {
      "osm": ["gs://bucket-name/streets.pbf"],
      "gtfs": ["gs://bucket-name/transit1.zip", "gs://bucket-name/transit2.zip"]
  }
}
```

The Google Storage system will inherit the permissions of the server it's running on within Google 
Cloud. It is also possible to supply credentials in this configuration file (see example below).

Note that when files are specified with URIs in this configuration, the file types do not need to 
be inferred from the file names, so these GTFS files can have any names - there is no requirement
that they have the letters "gtfs" in them.

The default behavior of scanning the base directory for inputs is overridden independently for each
file type. So in the above configuration, GTFS and OSM will be loaded from Google Cloud Storage, but
OTP2 will still scan the base directory for all other types such as DEM files. Supplying an empty
array for a particular file type will ensure that no inputs of that type are loaded, including by
local directory scanning.

See the comments in the source code of class [StorageConfig.java](https://github.com/opentripplanner/OpenTripPlanner/blob/v2.0.0/src/main/java/org/opentripplanner/standalone/config/StorageConfig.java) 
for an up-to-date detailed description of each config parameter.


### Local Filename Patterns

When scanning the base directory for inputs, each file's name is checked against patterns to detect
what kind of file it is. These patterns can be overridden in the config, by nesting a
`localFileNamePatterns` property inside the `storage` property (see example below). Here are the
keys you can place inside `localFileNamePatterns`:

config key | description | value type | value default
---------- | ----------- | ---------- | -------------
`osm` | Pattern used to match Open Street Map files on local disk | regexp pattern | `(?i)(\.pbf)`|\.osm|\.osm\.xml)$` 
`dem` | Pattern used to match Elevation DEM files on local disk | regexp pattern | `(?i)\.tiff?$` 
`gtfs` | Pattern used to match GTFS files on local disk | regexp pattern | `(?i)gtfs` 
`netex` | Pattern used to match NeTEx files on local disk | regexp pattern | `(?i)netex` 

OTP1 used to peek inside ZIP files and read the CSV tables to guess if a ZIP was indeed GTFS. Now
that we support remote input files (cloud storage or arbitrary URLs) not all data sources allow
seeking within files to guess what they are. Therefore, like all other file types GTFS is now
detected from a filename pattern. It is not sufficient to look for the `.zip` extension because
Netex data is also often supplied in a ZIP file. 


### Storage example

```JSON
// build-config.json 
{
  "storage": {
    // Use the GCS_SERVICE_CREDENTIALS environment variable to locate GCS credentials
    "gsCredentials": "${GCS_SERVICE_CREDENTIALS}",
    "streetGraph": "file:///Users/kelvin/otp/streetGraph.obj",
    "osm": ["gs://bucket-name/shared-osm-file.pbf"],
    "localFileNamePatterns": {
      // All filenames that start with "g-" and end with ".zip" is imported as a GTFS file.
      "gtfs" : "^g-.*\\.zip$"
    }
  }
}
```


## Limit the transit service period

The properties `transitServiceStart` and `transitServiceEnd` can be used to limit the service dates. This affects both GTFS service calendars and dates. The service calendar is reduced and dates outside the period are dropped. OTP2 will compute a transit schedule for every day for which it can find at least one trip running. On the other hand, OTP will waste resources if a service end date is *unbounded* or very large (`9999-12-31`). To avoid this, limit the OTP service period. Also, if you provide a service with multiple feeds they may have different service end dates. To avoid inconsistent results, the period can be limited, so all feeds have data for the entire period. The default is to use a period of 1 year before, and 3 years after the day the graph is built. Limiting the period will *not* improve the search performance, but OTP will build faster and load faster in most cases.

The `transitServiceStart` and `transitServiceEnd` parameters are set using an absolute date like `2020-12-31` or a period like `P1Y6M5D` relative to the graph build date. Negative periods is used to specify dates in the past. The period is computed using the system time-zone, not the feed time-zone. Also, remember that the service day might be more than 24 hours. So be sure to include enough slack to account for the this. Setting the limits too wide have very little impact and is in general better than trying to be exact. The period and date format follow the ISO 8601 standard.


## Reaching a subway platform

The ride locations for some modes of transport such as subways and airplanes can be slow to reach from the street.
When planning a trip, we need to allow additional time to reach these locations to properly inform the passenger. For
example, this helps avoid suggesting short bus rides between two subway rides as a way to improve travel time. You can
specify how long it takes to reach a subway platform

```JSON
// build-config.json
{
  "subwayAccessTime": 2.5
}
```

Stops in GTFS do not necessarily serve a single transit mode, but in practice this is usually the case. This additional
access time will be added to any stop that is visited by trips on subway routes (GTFS route_type = 1).

This setting does not generalize well to airplanes because you often need much longer to check in to a flight (2-3 hours
for international flights) than to alight and exit the airport (perhaps 1 hour). Therefore there is currently no
per-mode access time, it is subway-specific.

## Transferring within stations

Subway systems tend to exist in their own layer of the city separate from the surface, though there are exceptions where
tracks lie right below the street and transfers happen via the surface. In systems where the subway is quite deep
and transfers happen via tunnels, the time required for an in-station transfer is often less than that for a
surface transfer. A proposal was made to provide detailed station pathways in GTFS but it is not in common use.

One way to resolve this problem is by ensuring that the GTFS feed codes each platform as a separate stop, then
micro-mapping stations in OSM. When OSM data contains a detailed description of walkways, stairs, and platforms within
a station, GTFS stops can be linked to the nearest platform and transfers will happen via the OSM ways, which should
yield very realistic transfer time expectations. This works particularly well in above-ground train stations where
the layering of non-intersecting ways is less prevalent. Here's an example in the Netherlands:

<iframe width="425" height="350" frameborder="0" scrolling="no" marginheight="0" marginwidth="0" src="http://www.openstreetmap.org/export/embed.html?bbox=4.70502644777298%2C52.01675028000761%2C4.7070810198783875%2C52.01813190694357&amp;layer=mapnik" style="border: 1px solid black"></iframe><small><a href="http://www.openstreetmap.org/#map=19/52.01744/4.70605">View Larger Map</a></small>
When such micro-mapping data is not available, we need to rely on information from GTFS including how stops are grouped
into stations and a table of transfer timings where available. During the graph build, OTP can create preferential
connections between each pair of stops in the same station to favor in-station transfers:

```JSON
// build-config.json
{
  "stationTransfers": true
}
```

Note that this method is at odds with micro-mapping and might make some transfers artificially short.


## Elevation data

OpenTripPlanner can "drape" the OSM street network over a digital elevation model (DEM).
This allows OTP to draw an elevation profile for the on-street portion of itineraries, and helps provide better
routing for bicyclists. It even helps avoid hills for walking itineraries. DEMs are usually supplied as rasters
(regular grids of numbers) stored in image formats such as GeoTIFF.

### U.S. National Elevation Dataset

In the United States, a high resolution [National Elevation Dataset](http://ned.usgs.gov/) is 
available for the entire territory. It used to be possible for OTP to download NED tiles on the fly 
from a rather complex USGS SOAP service. This process was somewhat unreliable and would greatly slow
 down the graph building process. In any case the service has since been replaced. But the USGS 
 would also deliver the whole dataset in bulk if you [sent them a hard drive](https://web.archive.org/web/20150811051917/http://ned.usgs.gov:80/faq.html#DATA). We did this many years back and uploaded 
 the entire data set to Amazon AWS S3. OpenTripPlanner contains another module that can automatically 
 fetch data in this format from any Amazon S3 copy of the bulk data. You can configure it as follows
  in `build-config.json`:

```JSON
// router-config.json
{
    "elevationBucket": {
        "accessKey": "your-aws-access-key",
        "secretKey": "corresponding-aws-secret-key",
        "bucketName": "ned13"
    }
}
```

This `ned13` bucket is still available on S3 under a "requester pays" policy. As long as you specify 
valid AWS account credentials you should be able to download tiles, and any bandwidth costs will be 
billed to your AWS account.

Once the tiles are downloaded for a particular geographic area, OTP will keep them in local cache 
for the next graph build operation. You should add the `--cache <directory>` command line parameter 
to specify your NED tile cache location.


### Geoid Difference

Some elevation data sets are relative to mean sea level. At a global scale sea level is represented 
as a surface called the geoid, which is irregular in shape due to local gravitational anomalies. 
 On the other hand, GPS elevations are reported relative to the  WGS84 spheroid, a perfectly smooth 
 mathematical surface approximating the geoid. 
In cases where the two elevation definitions are mixed, it may be necessary to adjust elevation 
values to avoid confusing users with things like negative elevation values in places clearly above 
sea level. See [issue #2301](https://github.com/opentripplanner/OpenTripPlanner/issues/2301) 
for detailed discussion of this. 

OTP allows you to adjust the elevation values reported in API responses in two ways.
The first way is to store ellipsoid (GPS) elevation values internally, but apply a single geoid 
difference value in the OTP client where appropriate to display elevations above sea level.
This ellipsoid to geoid difference is returned in each trip plan response in the 
[ElevationMetadata](https://github.com/opentripplanner/OpenTripPlanner/blob/v2.0.0/src/main/java/org/opentripplanner/api/resource/ElevationMetadata.java) field. 
Using a single value can be sufficient for smaller OTP deployments, but might result in incorrect 
values at the edges of larger OTP deployments. If your OTP instance uses this, it is recommended 
to set a default request value in the `router-config.json` file as follows:

```JSON
// router-config.json
{
    "routingDefaults": {
        "geoidElevation": true   
    }
}
```

The second way is to precompute these geoid difference values at a more granular level and store 
all elevations internally relative to the geoid (sea level). Elevations returned in the API 
responses will then not need to be adjusted to match end users' intuitive understanding of elevation.
In order to speed up calculations, these geoid difference values are calculated and cached using only 
2 significant digits of GPS coordinates. This is more than enough detail for most regions of the 
world and should result in less than one meter of vertical error even in areas that have the largest
 geoid irregularities. To enable this, include the following in the `build-config.json` file: 

```JSON
// build-config.json
{
  "includeEllipsoidToGeoidDifference": true
}
```

If the geoid difference values are precomputed, be careful to not set the routing resource value of `geoidElevation` to true in order to avoid having the graph-wide geoid added again to all elevation values in the relevant street edges in responses.

### Other raster elevation data

For other parts of the world you will need a GeoTIFF file containing the elevation data. These are often available from
national geographic surveys, or you can always fall back on the worldwide
[Space Shuttle Radar Topography Mission](http://www2.jpl.nasa.gov/srtm/) (SRTM) data. This not particularly high resolution
(roughly 30 meters horizontally) but it can give acceptable results.

Simply place the elevation data file in the directory with the other graph builder inputs, alongside the GTFS and OSM data.
Make sure the file has a `.tiff` or `.tif` extension, and the graph builder should detect its presence and apply
the elevation data to the streets.

OTP should automatically handle DEM GeoTIFFs in most common projections. You may want to check for elevation-related
error messages during the graph build process to make sure OTP has properly discovered the projection. If you are using
a DEM in unprojected coordinates make sure that the axis order is (longitude, latitude) rather than
(latitude, longitude). Unfortunately there is no reliable standard for WGS84 axis order, so OTP uses the same axis
order as the above-mentioned SRTM data, which is also the default for the popular Proj4 library.

DEM files(USGS DEM) is not supported by OTP, but can be converted to GeoTIFF with tools like [GDAL](http://www.gdal.org/). 
Use `gdal_merge.py -o merged.tiff *.dem` to merge a set of `dem` files into one `tif` file.

See Interline [PlanetUtils](https://github.com/interline-io/planetutils) for a set of scripts to download, merge, and resample [Mapzen/Amazon Terrain Tiles](https://registry.opendata.aws/terrain-tiles/).

### Elevation unit conversion

By default, OTP expects the elevation data to use metres. However, by setting `elevationUnitMultiplier` in `build-config.json`,
it is possible to define a multiplier that converts the elevation values from some other unit to metres.

```JSON
// build-config.json
{
  // Correct conversation multiplier when source data uses decimetres instead of metres
  "elevationUnitMultiplier": 0.1
}
```

### Elevation Data Calculation Optimizations

Calculating elevations on all StreetEdges can take a dramatically long time. In a very large graph build for multiple Northeast US states, the time it took to download the elevation data and calculate all of the elevations took 5,509 seconds (roughly 1.5 hours).

If you are using cloud computing for your OTP instances, it is recommended to create prebuilt images that contain the elevation data you need. This will save time because all of the data won't need to be downloaded.

However, the bulk of the time will still be spent calculating elevations for all of the street edges. Therefore, a further optimization can be done to calculate and save the elevation data during a graph build and then save it for future use.

#### Reusing elevation data from previous builds

In order to write out the precalculated elevation data, add this to your `build-config.json` file:

```JSON
// build-config.json
{  
  "writeCachedElevations": true
}
```

After building the graph, a file called `cached_elevations.obj` will be written to the cache directory. By default, this file is not written during graph builds. There is also a graph build parameter called `readCachedElevations` which is set to `true` by default.

In graph builds, the elevation module will attempt to read the `cached_elevations.obj` file from the cache directory. The cache directory defaults to `/var/otp/cache`, but this can be overriden via the CLI argument `--cache <directory>`. For the same graph build for multiple Northeast US states, the time it took with using this predownloaded and precalculated data became 543.7 seconds (roughly 9 minutes).

The cached data is a lookup table where the coordinate sequences of respective street edges are used as keys for calculated data. It is assumed that all of the other input data except for the OpenStreetMap data remains the same between graph builds. Therefore, if the underlying elevation data is changed, or different configuration values for `elevationUnitMultiplier` or `includeEllipsoidToGeoidDifference` are used, then this data becomes invalid and all elevation data should be recalculated. Over time, various edits to OpenStreetMap will cause this cached data to become stale and not include new OSM ways. Therefore, periodic update of this cached data is recommended.

#### Configuring multi-threading during elevation calculations

For unknown reasons that seem to depend on data and machine settings, it might be faster to use a single processor. For this reason, multi-threading of elevation calculations is only done if `multiThreadElevationCalculations` is set to true. To enable multi-threading in the elevation module, add the following to the `build-config.json` file:
                                                               
```JSON
// build-config.json
{  
  "multiThreadElevationCalculations": true
}
```

## Fares configuration

By default OTP will compute fares according to the GTFS specification if fare data is provided in
your GTFS input. It is possible to turn off this by setting the fare to "off". For more complex 
scenarios or to handle vehicle rental fares, it is necessary to manually configure fares using the
`fares` section in `build-config.json`. You can combine different fares (for example transit and
vehicle-rental) by defining a `combinationStrategy` parameter, and a list of sub-fares to combine 
(all fields starting with `fare` are considered to be sub-fares).

```JSON
// build-config.json
{
  // Select the custom fare "seattle"
  "fares": "seattle",
  // OR this alternative form that could allow additional configuration
  "fares": {
	"type": "seattle"
  }
}
```

```JSON
// build-config.json
{
  "fares": {
    // Combine two fares by simply adding them
    "combinationStrategy": "additive",
    // First fare to combine
    "fare0": "new-york",
    // Second fare to combine
    "fare1": {
      "type": "vehicle-rental-time-based",
      "currency": "USD",
      "prices": {
          // For trip shorter than 30', $4 fare
          "30":   4.00,
          // For trip shorter than 1h, $6 fare
          "1:00": 6.00
      }
    }
    // We could also add fareFoo, fareBar...
  }
}
```

Turning the fare service _off_, this will ignore any fare data in the provided GTFS data.
```JSON
// build-config.json
{
  "fares": "off"
}
```


The current list of custom fare type is:

- `vehicle-rental-time-based` - accepting the following parameters:
    - `currency` - the ISO 4217 currency code to use, such as `"EUR"` or `"USD"`,
    - `prices` - a list of {time, price}. The resulting cost is the smallest cost where the elapsed time of vehicle rental is lower than the defined time.
- `san-francisco` (no parameters)
- `new-york` (no parameters)
- `seattle` (no parameters)
- `off` (no parameters)

The current list of `combinationStrategy` is:

- `additive` - simply adds all sub-fares.

## OSM / OpenStreetMap configuration

It is possible to adjust how OSM data is interpreted by OpenTripPlanner when building the road part of the routing graph.

### Way property sets

OSM tags have different meanings in different countries, and how the roads in a particular country or region are tagged affects routing. As an example are roads tagged with `highway=trunk (mainly) walkable in Norway, but forbidden in some other countries. This might lead to OTP being unable to snap stops to these roads, or by giving you poor routing results for walking and biking.
You can adjust which road types that are accessible by foot, car & bicycle as well as speed limits, suitability for biking and walking.

There are currently following wayPropertySets defined;

- `default` which is based on California/US mapping standard
- `finland` which is adjusted to rules and speeds in Finland
- `norway` which is adjusted to rules and speeds in Norway
- `uk` which is adjusted to rules and speed in the UK

To add your own custom property set have a look at `org.opentripplanner.graph_builder.module.osm.NorwayWayPropertySet` and `org.opentripplanner.graph_builder.module.osm.DefaultWayPropertySet`. If you choose to mainly rely on the default rules, make sure you add your own rules first before applying the default ones. The mechanism is that for any two identical tags, OTP will use the first one.

```JSON
// build-config.json
{
  "osmWayPropertySet": "norway"
}
```


### Custom naming

You can define a custom naming scheme for elements drawn from OSM by defining an `osmNaming` field in `build-config.json`,
such as:

```JSON
// build-config.json
{
  "osmNaming": "portland"
}
```

There is currently only one custom naming module called `portland` (which has no parameters).


# Router configuration

This section covers all options that can be set for each router using the `router-config.json` file.
These options can be applied by the OTP server without rebuilding the graph.

config key | description | value type | value default | notes
---------- | ----------- | ---------- | ------------- | -----
`routingDefaults` | Default routing parameters, which will be applied to every request | object |  | see [routing defaults](#routing-defaults)
`streetRoutingTimeout` | maximum time limit for street route queries | double | null | units: seconds; see [timeout](#timeout)
`requestLogFile` | Path to a plain-text file where requests will be logged | string | null | see [logging incoming requests](#logging-incoming-requests)
`transit` | Transit tuning parameters | `TransitRoutingConfig` |  | see [Tuning transit routing](#Tuning-transit-routing)
`updaters` | configure real-time updaters, such as GTFS-realtime feeds | object | null | see [configuring real-time updaters](#configuring-real-time-updaters)
`transmodelApi` | configure Entur Transmodel API (**Sandbox**) | object | null | See the code for parameters, no doc provided.


## Routing defaults

There are many trip planning options used in the OTP web API, and more exist
internally that are not exposed via the API. You may want to change the default value for some of these parameters,
i.e. the value which will be applied unless it is overridden in a web API request.

A full list of them can be found in the [RoutingRequest](https://github.com/opentripplanner/OpenTripPlanner/blob/v2.0.0/src/main/java/org/opentripplanner/routing/api/request/RoutingRequest.java).
Any public field or setter method in this class can be given a default value using the routingDefaults section of
`router-config.json` as follows:

```JSON
// router-config.json
{
    "routingDefaults": {
        "walkSpeed": 2.0,
        "stairsReluctance": 4.0,
        "carDropoffTime": 240
    }
}
```


### Tuning transfer optimization

The main purpose of transfer optimization is to handle cases where it is possible to transfer between two routes at more than one point (pair of stops). The transfer optimization ensures that transfers occur at the best possible location. By post-processing all paths returned by the router, OTP can apply sophisticated calculations that are too slow or not algorithmically valid within Raptor. Transfers are optimized before the paths are passed to the itinerary-filter-chain.

For a detailed description of the design and the optimization calculations see the [design documentation](https://github.com/opentripplanner/OpenTripPlanner/blob/dev-2.x/src/main/java/org/opentripplanner/routing/algorithm/transferoptimization/package.md) (dev-2.x latest).

#### Transfer optimization configuration

To toggle transfer optimization on or off use the OTPFeature `OptimizeTransfers` (default is on). 
You should leave this on unless there is a critical issue with it. The OTPFeature `GuaranteedTransfers` will toggle on and off the priority optimization (part of OptimizeTransfers).

The optimized transfer service will try to, in order:

1. Use transfer priority. This includes stay-seated and guaranteed transfers.
2. Use the transfers with the best distribution of the wait-time, and avoid very short transfers.
3. Avoid back-travel
4. Boost stop-priority to select preferred and recommended stops.

If two paths have the same transfer priority level, then we break the tie by looking at waiting
times. The goal is to maximize the wait-time for each stop, avoiding situations where there is 
little time available to make the transfer. This is balanced with the generalized-cost. The cost is
adjusted with a new cost for wait-time (optimized-wait-time-cost).

The defaults should work fine, but if you have results with short wait-times dominating a better 
option or "back-travel", then try to increase the `minSafeWaitTimeFactor`, 
`backTravelWaitTimeFactor` and/or `extraStopBoardAlightCostsFactor`.

```JSON
// router-config.json
{
  "routingDefaults": {
    "transferOptimization": {
      "optimizeTransferWaitTime": true,
      "minSafeWaitTimeFactor": 5.0,
      "backTravelWaitTimeFactor": 1.0,
      "extraStopBoardAlightCostsFactor": 2.5
    }
  }
}
```
See the [TransferOptimizationParameters](https://github.com/opentripplanner/OpenTripPlanner/blob/dev-2.x/src/main/java/org/opentripplanner/routing/algorithm/transferoptimization/api/TransferOptimizationParameters.java) (dev-2.x latest) for a description of these parameters.


### Tuning itinerary filtering
Nested inside `routingDefaults { itineraryFilters{...} }` in `router-config.json`.

The purpose of the itinerary filter chain is to post process the result returned by the routing 
search. The filters may modify itineraries, sort them, and filter away less preferable results.

OTP2 may produce numerous _pareto-optimal_ results when using `time`, `number-of-transfers` and
`generalized-cost` as criteria. Use the parameters listed here to reduce/filter the itineraries
return by the search engine before returning the results to client. There is also a few mandatory
none configurable filters removing none optimal results. You may see these filters pop-up in the
filter debugging.

config key | description | value type | value default
---------- | ----------- | ---------- | -------------
`debug` | Enable this to attach a system notice to itineraries instead of removing them. This is very convenient when tuning the filters. | boolean | `false`
`groupSimilarityKeepOne` | Pick ONE itinerary from each group after putting itineraries that is 85% similar together. | double | `0.85` (85%)
`groupSimilarityKeepThree` | Reduce the number of itineraries to three itineraries by reducing each group of itineraries grouped by 68% similarity. | double | `0.68` (68%)
`groupedOtherThanSameLegsMaxCostMultiplier` | Filter grouped itineraries, where the non-grouped legs are more expensive than in the lowest cost one.  | double | `2.0` (2x cost)
`transitGeneralizedCostLimit` | A relative maximum limit for the generalized cost for transit itineraries. The limit is a linear function of the minimum generalized-cost. The function is used to calculate a max-limit. The max-limit is then used to to filter by generalized-cost. Transit itineraries with a cost higher than the max-limit is dropped from the result set. None transit itineraries is excluded from the filter. To set a filter to be _1 hour plus 2 times the best cost_ use: `3600 + 2.0 x`. To set an absolute value(3000s) use: `3000 + 0x`  | linear function | `3600 + 2.0 x`
`nonTransitGeneralizedCostLimit` | A relative maximum limit for the generalized cost for non-transit itineraries. The max limit is calculated using ALL itineraries, but only non-transit itineraries will be filtered out. The limit is a linear function of the minimum generalized-cost. The function is used to calculate a max-limit. The max-limit is then used to to filter by generalized-cost. Non-transit itineraries with a cost higher than the max-limit is dropped from the result set. To set a filter to be _1 hour plus 2 times the best cost_ use: `3600 + 2.0 x`. To set an absolute value(3000s) use: `3000 + 0x`  | linear function | `3600 + 2.0 x`
`bikeRentalDistanceRatio` | For routes that consist only of bike rental and walking what is the minimum fraction of _distance_ of the bike rental leg. This filters out results that consist of a long walk plus a relatively short bike rental leg. A value of `0.3` means that a minimum of 30% of the total distance must be spent on the bike in order for the result to be included. | double | `0.0`
`parkAndRideDurationRatio` | For P+R routes that consist only of driving and walking what is the minimum fraction of _time_ of the driving leg. This filters out results that consist of driving plus a very long walk leg at the end. A value of `0.3` means that a minimum of 30% of the total time must be spent in the car in order for the result to be included. However, if there is only a single result, it is never filtered. | double | `0.0`


#### Group by similarity filters

The group-by-filter is a bit complex, but should be simple to use. Set `debug=true` and experiment
with `searchWindow` and the three group-by parameters(`groupSimilarityKeepOne`,
`groupSimilarityKeepThree` and `groupedOtherThanSameLegsMaxCostMultiplier`).

The group-by-filter work by grouping itineraries together and then reducing the number of 
itineraries in each group, keeping the itinerary/itineraries with the best itinerary 
_generalized-cost_. The group-by function first pick all transit legs that account for more than N%
of the itinerary based on distance traveled. This become the group-key. Two keys are the same if all
legs in one of the keys also exist in the other. Note, one key may have a lager set of legs than 
the other, but they can still be the same. When comparing two legs we compare the `tripId` and make
sure the legs overlap in place and time. Two legs are the same if both legs ride at least a common
subsection of the same trip. The `keepOne` filter will keep ONE itinerary in each group. The 
`keepThree` keeps 3 itineraries for each group.

The grouped itineraries can be further reduced by using `groupedOtherThanSameLegsMaxCostMultiplier`.
This parameter filters out itineraries, where the legs that are not common for all the grouped 
itineraries have a much higher cost, than the lowest in the group. By default, it filters out 
itineraries that are at least double in cost for the non-grouped legs.


### Drive-to-transit routing defaults

When using the "park and ride" or "kiss and ride" modes (drive to transit), the initial driving time to reach a transit
stop or park and ride facility is constrained. You can set a drive time limit in seconds by adding a line like
`maxPreTransitTime = 1200` to the routingDefaults section. If the limit is too high on a very large street graph, routing
performance may suffer.


## Boarding and alighting times

Sometimes there is a need to configure a longer ride or alighting times for specific modes, such as airplanes or ferries,
where the check-in process needs to be done in good time before ride. The ride time is added to the time when going
from the stop (offboard) vertex to the onboard vertex, and the alight time is added vice versa. The times are configured as
seconds needed for the ride and alighting processes in `router-config.json` as follows:

```JSON
// router-config.json
{
  "routingDefaults": {
    "boardSlackForMode": {
      "AIRPLANE": 2700
    },
    "alightSlackForMode": {
      "AIRPLANE": 1200
    }
  }
}
```

## Timeout

In OTP1 path searches sometimes toke a long time to complete. With the new Raptor algorithm this not
the case anymore. The street part of the routing may still take a long time if searching very long
distances. You can set the street routing timeout to avoid tying up server resources on pointless
searches and ensure that your users receive a timely response. You can also limit the max distance
to search for WALK, BIKE and CAR. When a search times out, a WARN level log entry is made with
information that can help identify problematic searches and improve our routing methods. There are 
no timeouts for the transit part of the routing search, instead configure a reasonable dynamic 
search-window. To set the street routing timeout use the following config:

```JSON
// router-config.json
{
  "streetRoutingTimeout": 5.5
}
```

This specifies a timeout in (optionally fractional) seconds. The search abort after this many seconds and any paths found are returned to the client.

##maxAccessEgressDurationSecondsForMode

Override the settings in maxAccessEgressDurationSeconds for specific street modes. This is done because 
some street modes searches are much more resource intensive than others.

```JSON
// router-config.json
"maxAccessEgressDurationSecondsForMode": {
  "BIKE_RENTAL": 1200
}
```

This will limit only the BIKE_RENTAL mode to 1200 seconds, while keeping the default limit for all
other access/egress modes.

## Logging incoming requests

You can log some characteristics of trip planning requests in a file for later analysis. Some transit agencies and
operators find this information useful for identifying existing or unmet transportation demand. Logging will be
performed only if you specify a log file name in the router config:

```JSON
// router-config.json
{
  "requestLogFile": "/var/otp/request.log"
}
```

Each line in the resulting log file will look like this:

`2016-04-19T18:23:13.486 0:0:0:0:0:0:0:1 ARRIVE 2016-04-07T00:17 WALK,BUS,CABLE_CAR,TRANSIT,BUSISH 45.559737193889966 -122.64999389648438 45.525592487765635 -122.39044189453124 6095 3 5864 3 6215 3`

The fields separated by whitespace are (in order):

1. Date and time the request was received
2. IP address of the user
3. Arrive or depart search
4. The arrival or departure time
5. A comma-separated list of all transport modes selected
6. Origin latitude and longitude
7. Destination latitude and longitude

Finally, for each itinerary returned to the user, there is a travel duration in seconds and the number of transit vehicles used in that itinerary.


## Tuning transit routing
Nested inside `transit {...}` in `router-config.json`.

Some of these parameters for tuning transit routing is only available through configuration and cannot be set in the routing request. These parameters work together with the default routing request and the actual routing request.

config key | description | value type | value default
---------- | ----------- | ---------- | -------------
`maxNumberOfTransfers` | Use this parameter to allocate enough space for Raptor. Set it to the maximum number of transfers for any given itinerary expected to be found within the entire transit network. The memory overhead of setting this higher than the maximum number of transfers is very little so it is better to set it too high then to low. | int | `12`
`scheduledTripBinarySearchThreshold` | The threshold is used to determine when to perform a binary trip schedule search to reduce the number of trips departure time lookups and comparisons. When testing with data from Entur and all of Norway as a Graph, the optimal value was around 50. Changing this may improve the performance with just a few percent. | int | `50`
`iterationDepartureStepInSeconds` | Step for departure times between each RangeRaptor iterations. A transit network usually uses minute resolution for its depature and arrival times. To match that, set this variable to 60 seconds. | int | `60`
`searchThreadPoolSize` | Split a travel search in smaller jobs and run them in parallel to improve performance. Use this parameter to set the total number of executable threads available across all searches. Multiple searches can run in parallel - this parameter have no effect with regard to that. If 0, no extra threads are started and the search is done in one thread. | int | `0`
`dynamicSearchWindow` | The dynamic search window coefficients used to calculate the EDT(earliest-departure-time), LAT(latest-arrival-time) and SW(raptor-search-window) using heuristics. | object | `null`
`stopTransferCost` | Use this to set a stop transfer cost for the given [TransferPriority](https://github.com/opentripplanner/OpenTripPlanner/blob/v2.0.0/src/main/java/org/opentripplanner/model/TransferPriority.java). The cost is applied to boarding and alighting at all stops. All stops have a transfer cost priority set, the default is `ALLOWED`. The `stopTransferCost` parameter is optional, but if listed all values must be set. | enum map | `null`
`transferCacheMaxSize` | The maximum number of distinct transfers parameters (`RoutingRequest`s) to cache pre-calculated transfers for. If too low, requests may be slower. If too high, more memory may be used then required. | int | `25`
`pagingSearchWindowAdjustments` | The provided array of durations is used to increase the search-window for the next/previous page when the current page return few options. If ZERO results is returned the first duration in the list is used, if ONE result is returned then the second duration is used and so on. The duration is added to the existing search-window and inserted into the next and previous page cursor. See JavaDoc for [TransitTuningParameters#pagingSearchWindowAdjustments](https://github.com/opentripplanner/OpenTripPlanner/blob/v2.0.0/src/main/java/org/opentripplanner/routing/algorithm/raptor/transit/TransitTuningParameters.java) for more info.  | duration[] | `["4h", "2h", "1h", "30m", "20m", "10m"]`

### Tuning transit routing - Dynamic search window
Nested inside `transit : { dynamicSearchWindow : { ... } }` in `router-config.json`.

config key | description | value type | value default
---------- | ----------- | ---------- | -------------
`minTransitTimeCoefficient` | The coefficient to multiply with minimum transit time found using a heuristic search. This scaled value is added to the `minWinTimeMinutes`. A value between `0.0` to `3.0` is expected to give ok results. | double | `0.5`
`minWaitTimeCoefficient` | The coefficient to multiply with a minimum wait time estimated based on the heuristic search. This will increase the search-window in low transit frequency areas. This value is added to the `minWinTimeMinutes`. A value between `0.0` to `1.0` is expected to give ok results. | double | `0.5`
`minWinTimeMinutes` | The constant minimum number of minutes for a raptor search window. Use a value between 20-180 minutes in a normal deployment. | int | `40`
`maxWinTimeMinutes` | Set an upper limit to the calculation of the dynamic search window to prevent exceptionable cases to cause very long search windows. Long search windows consumes a lot of resources and may take a long time. Use this parameter to tune the desired maximum search time. | int | `180` (3 hours)
`stepMinutes` | The search window is rounded of to the closest multiplication of N minutes. If N=10 minutes, the search-window can be 10, 20, 30 ... minutes. It the computed search-window is 5 minutes and 17 seconds it will be rounded up to 10 minutes. | int | `10`


### Tuning transit routing - Stop transfer cost
Nested inside `transit : { stopTransferCost : { ... } }` in `router-config.json`.

This _cost_ is in addition to other costs like `boardCost` and indirect cost from waiting (board-/alight-/transfer slack). You should account for this when you tune the routing search parameters.

If not set the `stopTransferCost` is ignored. This is only available for NeTEx imported Stops. 

The cost is a scalar, but is equivalent to the felt cost of riding a transit trip for 1 second.

config key | description | value type 
---------- | ----------- | ---------- 
`DISCOURAGED` | Use a very high cost like `72 000` to eliminate transfers ath the stop if not the only option. | int
`ALLOWED` | Allowed, but not recommended. Use something like `150`. | int 
`RECOMMENDED` | Use a small cost penalty like `60`. | int
`PREFERRED` | The best place to do transfers. Should be set to `0`(zero). | int 

Use values in a range from `0` to `100 000`. **All key/value pairs are required if the `stopTransferCost` is listed.** 


### Transit example
```JSON
// router-config.json
{
    "transit": {
        "maxNumberOfTransfers": 12,
        "scheduledTripBinarySearchThreshold": 50,
        "iterationDepartureStepInSeconds": 60,
        "searchThreadPoolSize": 0,
        "dynamicSearchWindow": {
            "minTransitTimeCoefficient" : 0.5,
            "minWaitTimeCoefficient" : 0.5,
            "minTimeMinutes": 30,
            "maxLengthMinutes" : 360,
            "stepMinutes": 10
        },
        "stopTransferCost": {
            "DISCOURAGED": 72000,
            "ALLOWED":       150,
            "RECOMMENDED":    60,
            "PREFERRED":       0
        }
    }
}
```

## Real-time data

GTFS feeds contain *schedule* data that is is published by an agency or operator in advance. The feed does not account
 for unexpected service changes or traffic disruptions that occur from day to day. Thus, this kind of data is also
 referred to as 'static' data or 'theoretical' arrival and departure times.

### GTFS-Realtime

The [GTFS-RT spec](https://developers.google.com/transit/gtfs-realtime/) complements GTFS with three additional kinds of
feeds. In contrast to the base GTFS schedule feed, they provide *real-time* updates (*'dynamic'* data) and are are
updated from minute to minute.

- **Alerts** are text messages attached to GTFS objects, informing riders of disruptions and changes.

- **TripUpdates** report on the status of scheduled trips as they happen, providing observed and predicted arrival and
departure times for the remainder of the trip.

- **VehiclePositions** give the location of some or all vehicles currently in service, in terms of geographic coordinates
or position relative to their scheduled stops.

### Vehicle rental systems using GBFS

Besides GTFS-RT transit data, OTP can also fetch real-time data about vehicle rental networks including the number
of bikes and free parking spaces at each station. We support vehicle rental systems from using GBFS feed format.

### Vehicle parking (sandbox feature)

Vehicle parking options and configuration is documented in its [sandbox documentation](sandbox/VehicleParking.md).

### Configuring real-time updaters

Real-time data can be provided using either a pull or push system. In a pull configuration, the GTFS-RT consumer polls the
real-time provider over HTTP. That is to say, OTP fetches a file from a web server every few minutes. In the push
configuration, the consumer opens a persistent connection to the GTFS-RT provider, which then sends incremental updates
immediately as they become available. OTP can use both approaches. The [OneBusAway GTFS-realtime exporter project](https://github.com/OneBusAway/onebusaway-gtfs-realtime-exporter) provides this kind of streaming, incremental updates over a websocket rather than a single large file.

Real-time data sources are configured in `router-config.json`. The `updaters` section is an array of JSON objects, each
of which has a `type` field and other configuration fields specific to that type. Common to all updater entries that
connect to a network resource is the `url` field.

```JSON
// router-config.json
{
    // Routing defaults are any public field or setter in the Java class
    // org.opentripplanner.routing.api.request.RoutingRequest
    "routingDefaults": {
        "numItineraries": 6,
        "walkSpeed": 2.0,
        "stairsReluctance": 4.0,
        "carDropoffTime": 240
    },

    "updaters": [

        // GTFS-RT service alerts (frequent polling)
        {
            "type": "real-time-alerts",
            "frequencySec": 30,
            "url": "http://developer.trimet.org/ws/V1/FeedSpecAlerts/appID/0123456789ABCDEF",
            "feedId": "TriMet"
        },

        //<!--- Tampa Area GBFS bike share -->
        {
          "type": "vehicle-rental",
          "frequencySec": 300,
          "sourceType": "gbfs",
          "url": "http://coast.socialbicycles.com/opendata/gbfs.json"
        },

        // Vehicle parking availability
        {
            "type": "vehicle-parking"
        },

        // Polling for GTFS-RT TripUpdates)
        {
            "type": "stop-time-updater",
            "frequencySec": 60,
            // this is either http or file... shouldn't it default to http or guess from the presence of a URL?
            "sourceType": "gtfs-http",
            "url": "http://developer.trimet.org/ws/V1/TripUpdate/appID/0123456789ABCDEF",
            "feedId": "TriMet"
        },

        // Streaming differential GTFS-RT TripUpdates over websockets
        {
            "type": "websocket-gtfs-rt-updater"
        }
    ]
}
```

#### GBFS Configuration

[GBFS](https://github.com/NABSA/gbfs) is used for a variety of shared mobility services, with partial support for both v1 and v2.2 ([list of known GBFS feeds](https://github.com/NABSA/gbfs/blob/master/systems.csv)).

To add a GBFS feed to the router add one entry in the `updater` field of `router-config.json` in the format:

```JSON
// router-config.json
{
   "type": "vehicle-rental",
   "sourceType": "gbfs",
   // frequency in seconds in which the GBFS service will be polled
   "frequencySec": 60,
   // The URL of the GBFS feed auto-discovery file
   "url": "http://coast.socialbicycles.com/opendata/gbfs.json",
   // Optionally specify the language version of the feed to use. If no language is set, the first language in the feed is used. 
   "language": "en",
   // if it should be possible to arrive at the destination with a rented bicycle, without dropping it off
   "allowKeepingRentedBicycleAtDestination": true
}
```

##### Arriving with rental bikes at the destination

In some cases it may be useful to not drop off the rented bicycle before arriving at the
destination. This is useful if bicycles may only be rented for round trips, or the destination is an
intermediate place.

For this to be possible three things need to be configured:

1. In the updater configuration `allowKeepingRentedBicycleAtDestination` should be set to `true`.

2. `allowKeepingRentedBicycleAtDestination` should also be set for each request, either using
   [routing defaults](#routing-defaults), or per-request.

3. If keeping the bicycle at the destination should be discouraged, then
   `keepingRentedBicycleAtDestinationCost` (default: `0`) may also be set in the
   [routing defaults](#routing-defaults).

#### Vehicle Rental Service Directory configuration (sandbox feature)

To configure and url for the [VehicleRentalServiceDirectory](sandbox/VehicleRentalServiceDirectory.md).

```JSON
// router-config.json
{
  "vehicleRentalServiceDirectory": {
    "url": "https://api.dev.entur.io/mobility/v1/bikes"
  }
}
```

# Configure using command-line arguments

Certain settings can be provided on the command line, when starting OpenTripPlanner. See the `CommandLineParameters` class for [a full list of arguments](https://github.com/opentripplanner/OpenTripPlanner/blob/v2.0.0/src/main/java/org/opentripplanner/standalone/config/CommandLineParameters.java).<|MERGE_RESOLUTION|>--- conflicted
+++ resolved
@@ -206,10 +206,7 @@
 `APIGraphInspectorTile` | Enable the inspector  endpoint for graph information for inspection/debugging purpose | yes | no
 `APIUpdaterStatus` | Enable endpoint for graph updaters status | yes | no
 `OptimizeTransfers` | OTP will inspect all itineraries found and optimize where (which stops) the transfer will happen. Waiting time, priority and guaranteed transfers are taken into account. | yes | no
-<<<<<<< HEAD
 `MinimumTransferTimeIsDefinitive` | If the minimum transfer time is a lower bound (default) or the definitive time for the transfer. Set this to true if you want to set a transfer time lower than what OTP derives from OSM data. | no | no
-=======
->>>>>>> d460e621
 `ParallelRouting` | Enable performing parts of the trip planning in parallel | yes | no
 `TransferConstraints` | Enforce transfers to happen according to the _transfers.txt_(GTFS) and Interchanges(NeTEx). Turing this _off_ will increase the routing performance a little. | yes | no
 `ActuatorAPI` | Enpoint for actuators (service health status) | no | yes
