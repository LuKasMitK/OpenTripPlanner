# Configuring OpenTripPlanner

_Note: if you are familiar with OTP1 configuration and are migrating to OTP2, please read the 
[OTP2 Migration Guide](OTP2-MigrationGuide.md) to learn what has changed._


## Base Directory

On the OTP2 command line you must always specify a single directory after all the switches. This tells OTP2 where to look for any configuration files. By default OTP will also scan this directory for input files to build a graph (GTFS, OSM, elevation, and base street graphs) or the `graph.obj` file to load when starting a server.

A typical OTP2 directory for a New York City graph might include the following:

```
otp-config.json
build-config.json
router-config.json
new-york-city-no-buildings.osm.pbf
nyc-elevation.tiff
long-island-rail-road.gtfs.zip
mta-new-york-city-transit.gtfs.zip
port-authority-of-new-york-new-jersey.gtfs.zip
graph.obj
```

You could have more than one of these directories if you are building separate graphs for separate regions. Each one should contain one or more GTFS feeds, a PBF OpenStreetMap file, some JSON configuration files, and any output files such as `graph.obj`. For convenience, especially if you work with only one graph at a time, you may want to place your OTP2 JAR file in this same directory. Note that file types are detected through a case-insensitive combination of file extension and words within the file name. GTFS file names must end in `.zip` and contain the letters `gtfs`, and OSM files must end in `.pbf`.

It is also possible to provide a list of input files in the configuration, which will override the
default behavior of scanning the base directory for input files. Scanning is overridden 
independently for each file type, and can point to remote cloud storage with arbitrary URIs. 
See [the storage section](Configuration.md#Storage) for further details. 

## Three Scopes of Configuration

OTP is configured via three configuration JSON files which are read from the directory specified on its command line. We try to provide sensible defaults for every option, so all three of these files are optional, as are all the options within each file. Each configuration file corresponds to options that are relevant at a particular phase of OTP usage. 

Options and parameters that are taken into account during the graph building process will be "baked into" the graph, and cannot be changed later in a running server. These are specified in `build-config.json`. Other details of OTP operation can be modified without rebuilding the graph. These run-time configuration options are found in `router-config.json`. Finally, `otp-config.json` contains simple switches that enable or disable system-wide features. 

## Configuration types

The OTP configuration files use the JSON file format. OTP allows comments and unquoted field names 
in the JSON configuration files to be more human-friendly. OTP supports all the basic JSON types: 
nested objects `{...}`, arrays `[]`, numbers `789.0` and boolean `true` or `false`. In addition to 
these basic types some configuration parameters are parsed with some restrictions. In the 
documentation below we will refer to the following types:

Type | Description | Examples
-----|-------------|---------
boolean | This is the Boolean JSON type. | `true` or `false`
number | This is the Number JSON type. | `1`, `5`, `3.14` 
string | A quoted string. This is the String JSON type. | `"This is a string!"`
_Type_[] | Array of of given Type. This is the Array JSON type. | `[ 1, 2, 3 ]` 
double | A decimal floating point _number_. 64 bit.| `3.14`
integer | A decimal integer _number_. 32 bit. | `1`, `-7`, `2100200300`
long | A decimal integer _number_. 64 bit. | `-1234567890123456789`
enum | A fixed set of string literals. | BicycleOptimize: `"QUICK"`, `"SAFE"` ...
enum-map | List of key/value pairs, where the key is a enum and the value can be any given type. | `{ RAIL: 1.2, BUS: 2.3 }` 
enum-set | List of enum string values | `[ "RAIL", "TRAM" ]`
locale | _`Language[\_country[\_variant]]`_. A Locale object represents a specific geographical, political, or cultural region. For more information see the [Java 11 Locale](https://docs.oracle.com/en/java/javase/11/docs/api/java.base/java/util/Locale.html). | `en_US`, `nn_NO`
date | Local date. The format is _YYYY-MM-DD_ (ISO-8601). | `2020-09-21`
date or period | A _local date_, or a _period_ relative to today. The local date has the format `YYYY-MM-DD` and the period has the format `PnYnMnD` or `-PnYnMnD` where `n` is a integer number. | `P1Y` is one year from now, `-P3M2D` means 3 months and 2 days ago, and `P1D` means tomorrow.
duration | A _duration_ is a amount of time. The format is `PnDTnHnMnS` or `nDnHnMnS` where `n` is a  integer number. The `D`(days), `H`(hours), `M`(minutes) and `S`(seconds) are not case sensitive. | `3h` is 3 hours, `2m` means 2 minutes, and `1d5h2m3s` is 1 day, 5 hours, 2 minutes and 3 seconds. Use the "PT" form with negative values like `-P2dT-1s` and `P-2dT1s` (both is minus 2 days plus one second). 
regexp pattern | A regular expression pattern used to match a sting. | `"$^"` matches an empty string. `"gtfs"` matches `"A-*gtfs*-file.zip"`. `"$\w{3})-.*\.xml^"` matches a filename with 3 alpha-numeric characters in the beginning of the filename and _.xml_ as file extension.   
uri | An URI path to a resource like a file or a URL. Relative URIs are resolved relative to the OTP base path. | `"gs://bucket/path/a.obj"` `"http://foo.bar/"` `"file:///Users/x/local/file"` `"myGraph.obj"` `"../street/streetGraph-${otp.serialization.version.id}.obj"`
linear function | A linear function with one input parameter(x) used to calculate a value. Usually used to calculate a limit. For example to calculate a limit in seconds to be 1 hour plus 2 times the value(x) use: `3600 + 2.0 x`, to set an absolute value(3000) use: `3000 + 0x` | `"600 + 2.0 x"`


## System environment and project information substitution

OTP support injecting system environment variables and project information parameters into the 
configuration. A pattern like `${VAR_NAME}` in a configuration file is substituted with an
environment variable with name `VAR_NAME`. The substitution is done BEFORE the JSON is parsed, so
both json keys and values is subject to substitution. This is useful if you want OTPs version 
number to be part of the _graph-file-name_, or you want to inject credentials in a cloud based 
deployment.

```JSON
{
  storage : {
    gsCredentials: "${GCS_SERVICE_CREDENTIALS}",
    graph: "file:///var/otp/graph-${otp.serialization.version.id}.obj",
  }
}
```     
In the example above the environment variable `GCS_SERVICE_CREDENTIALS` on the local machine where
OTP is deployed is injected into the config. Also, the OTP serialization version id is injected.

The project information variables available are:

  - `maven.version`
  - `maven.version.short`
  - `maven.version.major`
  - `maven.version.minor`
  - `maven.version.patch`
  - `maven.version.qualifier`
  - `git.branch`
  - `git.commit`
  - `git.commit.timestamp`
  - `graph.file.header`
  - `otp.serialization.version.id`
  

## Config version 

All three configuration files have an optional `configVersion` property. The property can be used
to version the configuration in a deployment pipeline. The `configVersion` is not used by OTP in 
any way, but is logged at startup and is available as part of the _server-info_ data in the REST 
API. The intended usage is to be able to check which version of the configuration the graph was 
build with and which version the router uses. In an deployment with many OTP instances it can be 
useful to ask an instance about the version, instead of tracking the deployment pipline backwards 
to find the version used. How you inject a version into the configuration file is up to you, but
you can do it in your build-pipline, at deployment time or use system environment variable 
substituton. 


## OTP Serialization version id and _Graph.obj_ file header
 
OTP has a _OTP Serialization Version Id_ maintained in the pom.xml_ file. OTP store the id in the
serialized _Graph.obj_ file header, allowing OTP the check for compatibility issues when loading
the graph. The header info is available to configuration substitution:

  - `${graph.file.header}` Will expand to: `OpenTripPlannerGraph;0000007;`
  - `${otp.serialization.version.id}` Will expand to: `7`
 
The intended usage is to be able to have a graph build pipeline which "knows" which graph 
that matches OTP planner instances. For example, you may build new graphs for every OTP 
serialization version id in use by the planning OPT instances you have deploied and plan to deploy.
This way you can roll forward and backward new OTP instances without worring about building new 
graphs.

There are various ways to access this information. To get the `Graph.obj` serialization version id 
you can run the following bash command:
 - `head -c 29 Graph.obj  ==>  OpenTripPlannerGraph;0000007;` (file header)
 - `head -c 28 Graph.obj | tail -c 7  ==>  0000007`  (version id)
 
The Maven _pom.xml_, the _META-INF/MANIFEST.MF_, the OTP command line(`--serVerId`), log start-up
messages and all OTP APIs can be used to get the OTP Serialization Version Id.  


## Include file directive

It is possible to inject the contents of another file into a configuration file. This makes it 
possible to keep parts of the configuration in separate files. To include the contents of a file, use
`${includeFile:FILE_NAME}`. The `FILE_NAME` must be the name of a file in the configuration 
directory. Relative paths are not supported. 
<p>
To allow both files (the configuration file and the injected file) to be valid JSON files, a special
case is supported. If the include file directive is quoted, then the quotes are removed, if the 
text inserted is valid JSON (starts with `{` and ends with `}`). 

Variable substitution is performed on configuration file after the include file directive; Hence
variable substitution is also performed on the text in the injected file.

Here is an example including variable substitution, assuming version 2.1.0 of OTP:

```JSON
// build-config.json
{
  "storage" : "${includeFile:storage.json}"
} 
``` 

```JSON
// storage.json
{
  "streetGraph": "street-graph-v${maven.version}.obj"
}
``` 
The result will look like this:
```JSON
{
  "storage" : {
    "streetGraph": "street-graph-v2.1.0.obj"
  }
} 
``` 

 
# System-wide Configuration

Using the file `otp-config.json` you can enable or disable different APIs and experimental
[Sandbox Extensions](SandboxExtension.md). By default, all supported APIs are enabled and all 
sandbox features are disabled. So for most OTP2 use cases it is not necessary to create this file.
Features that can be toggled in this file are generally only affect the routing phase of OTP2
usage, but for consistency all such "feature flags", even those that would affect graph building,
are managed in this one file. See the [OTPFeature](https://github.com/opentripplanner/OpenTripPlanner/blob/v2.0.0/src/main/java/org/opentripplanner/util/OTPFeature.java) 
Java class for an enumeration of all available features and their default settings. Here is an 
example:

```JSON
// otp-config.json
{
    "otpFeatures" : {
        "APIBikeRental" : false,
        "SandboxExampleAPIGraphStatistics" : true
    }
}
```

## OTP Features
Here is a list of all features which can be toggled on/off.

Feature | Description | Enabled by default | Sandbox
--------|-------------|--------------------|-------- 
`APIBikeRental` | Enable the bike rental endpoint | yes | no
`APIServerInfo` | Enable the server info endpoint |  yes | no
`APIGraphInspectorTile` | Enable the inspector  endpoint for graph information for inspection/debugging purpose | yes | no
`APIUpdaterStatus` | Enable endpoint for graph updaters status | yes | no
`OptimizeTransfers` | OTP will inspect all itineraries found and optimize where (which stops) the transfer will happen. Waiting time, priority and guaranteed transfers are taken into account. | yes | no
`MinimumTransferTimeIsDefinitive` | If the minimum transfer time is a lower bound (default) or the definitive time for the transfer. Set this to true if you want to set a transfer time lower than what OTP derives from OSM data. | no | no
`ParallelRouting` | Enable performing parts of the trip planning in parallel | yes | no
`TransferConstraints` | Enforce transfers to happen according to the _transfers.txt_(GTFS) and Interchanges(NeTEx). Turing this _off_ will increase the routing performance a little. | yes | no
`ActuatorAPI` | Enpoint for actuators (service health status) | no | yes
`GoogleCloudStorage` | Enable Google Cloud Storage integration | no | yes
`SandboxAPITransmodelApi` | Enable Entur Transmodel(NeTEx) GraphQL API | no | yes
`SandboxAPILegacyGraphQLApi` | Enable (GTFS) GraphQL API | no | yes
`SandboxAPIMapboxVectorTilesApi` | Enable Mapbox vector tiles API | no | yes
`SandboxAPIParkAndRideApi` | Enable park-and-ride endpoint | no | yes
`TransferAnalyzer` | Analyze transfers during graph build | no | yes
`FlexRouting` | Enable FLEX routing | no | yes
<<<<<<< HEAD
`FloatingBike` | Enable floating bike routing | no | yes
=======
`FloatingBike` | Enable floating bike routing | no | yes



# Graph Build Configuration

This table lists all the JSON properties that can be defined in a `build-config.json` file. These will be stored in the graph itself, and affect any server that subsequently loads that graph. Sections follow that describe particular settings in more depth.

config key | description | value type | value default | notes
---------- | ----------- | ---------- | ------------- | -----
`areaVisibility` | Perform visibility calculations. If this is `true` OTP attempts to calculate a path straight through an OSM area using the shortest way rather than around the edge of it. (These calculations can be time consuming). | boolean | false |
`banDiscouragedWalking` | should walking should be allowed on OSM ways tagged with `foot=discouraged"` | boolean | false | 
`banDiscouragedBiking` | should walking should be allowed on OSM ways tagged with `bicycle=discouraged"` | boolean | false | 
`dataImportReport` |  Generate nice HTML report of Graph errors/warnings | boolean | false |
`distanceBetweenElevationSamples` | TODO OTP2 | double | 10 |
`elevationBucket` | If specified, download NED elevation tiles from the given AWS S3 bucket | object | null | provide an object with `accessKey`, `secretKey`, and `bucketName` for AWS S3
`elevationUnitMultiplier` | Specify a multiplier to convert elevation units from source to meters | double | 1.0 | see [Elevation unit conversion](#elevation-unit-conversion)
`embedRouterConfig` | Embed the Router config in the graph, which allows it to be sent to a server fully configured over the wire | boolean | true |
`extraEdgesStopPlatformLink` | add extra edges when linking a stop to a platform, to prevent detours along the platform edge | boolean | false | 
`fares` | A specific fares service to use | object | null | see [fares configuration](#fares-configuration)
`islandWithStopsMaxSize` | Pruning threshold for islands with stops. Any such island under this size will be pruned | int | 5 | 
`islandWithoutStopsMaxSize` | Pruning threshold for islands without stops. Any such island under this size will be pruned | int | 40 | 
`matchBusRoutesToStreets` | Based on GTFS shape data, guess which OSM streets each bus runs on to improve stop linking | boolean | false |
`maxDataImportIssuesPerFile` | If number of data import issues is larger then specified maximum number of issues the report will be split in multiple files | int | 1,000 | 
`maxInterlineDistance` | Maximal distance between stops in meters that will connect consecutive trips that are made with same vehicle | int | 200 | units: meters
`maxTransferDurationSeconds` | Transfers up to this duration in seconds will be pre-calculated and included in the Graph | double | 1800 | units: seconds
`multiThreadElevationCalculations` | If true, the elevation module will use multi-threading during elevation calculations. | boolean | false | see [Elevation Data Calculation Optimizations](#elevation-data-calculation-optimizations)
`osmNaming` | A custom OSM namer to use | object | null | see [custom naming](#custom-naming)
`osmWayPropertySet` | Custom OSM way properties | string | `default` | options: `default`, `finland`, `norway`, `uk`, `germany`
`platformEntriesLinking` | Link unconnected entries to public transport platforms | boolean | false |
`readCachedElevations` | If true, reads in pre-calculated elevation data. | boolean | true | see [Elevation Data Calculation Optimizations](#elevation-data-calculation-optimizations)
`staticBikeParkAndRide` | Whether we should create bike P+R stations from OSM data | boolean | false | 
`staticParkAndRide` | Whether we should create car P+R stations from OSM data | boolean | true | 
`streets` | Include street input files (OSM/PBF) | boolean | true | 
`storage` | Configure access to data sources like GRAPH/OSM/DEM/GTFS/NETEX/ISSUE-REPORT. | object | null | 
`subwayAccessTime` | Minutes necessary to reach stops served by trips on routes of `route_type=1` (subway) from the street | double | 2.0 | units: minutes
`transferRequests` | Routing requests to use for pre-calculating stop-to-stop transfers. | array | `[ { modes: "WALK" } ]` |
`transit` | Include all transit input files (GTFS) from scanned directory | boolean | true |
`transitServiceStart` | Limit the import of transit services to the given *start* date. *Inclusive*. Use an absolute date or a period relative to the day the graph is build. To specify a week before the build date use a negative period like `-P1W`. | date or period | &minus;P1Y | _2020&#8209;01&#8209;01, &minus;P1M3D, &minus;P3W_
`transitServiceEnd` | Limit the import of transit services to the given *end* date. *Inclusive*. Use an absolute date or a period relative to the day the graph is build. | date or period | P3Y | _2022&#8209;12&#8209;31, P1Y6M10D, P12W_
`writeCachedElevations` | If true, writes the calculated elevation data. | boolean | false | see [Elevation Data Calculation Optimizations](#elevation-data-calculation-optimizations)
`maxAreaNodes` | Visibility calculations for an area will not be done if there are more nodes than this limit | integer | 500 |
`maxStopToShapeSnapDistance` | This field is used for mapping route's geometry shapes. It determines max distance between shape points and their stop sequence. If the mapper can not find any stops within this radius it will default to simple stop-to-stop geometry instead. | double | 150 | units: meters

This list of parameters in defined in the [BuildConfig.java](https://github.com/opentripplanner/OpenTripPlanner/blob/v2.0.0/src/main/java/org/opentripplanner/standalone/config/BuildConfig.java).


## Storage

The storage section of `build-config.json` allows you to override the default behavior of scanning for input files in the [base directory](Configuration.md#Base Directory) and writing output files (such as the graph and error reports) to that same directory. In OTP2 it is now possible to read and write data located outside the local filesystem (including cloud storage services) or at various different locations around the local filesystem.

If your OTP instance is running on a cloud compute service, you may get significantly faster start-up and graph build times if you use the cloud storage directly instead of copying the files back and forth to cloud server instances. This also simplifies the deployment process. 


### Specifying Data Sources

Here is a summary of the configuration keys that can be nested inside the`storage` property of the build-config JSON to specify input and output data sources:

config key | description | value type | value default
---------- | ----------- | ---------- | -------------
`gsCredentials` | Use an environment variable to point to the Google Cloud credentials: `"${MY_GOC_SERVICE}"`. | string | `null`
`graph` | Absolute path where the graph file will be written, overriding the default of `graph.obj` in the base directory. Note that currently this option will also affect where the server _reads_ the graph from. | uri | `null`
`streetGraph` | Absolute path to the input street-graph file. | uri | `null`
`osm` | List of absolute paths of OpenStreetMap input files to read. | uri [] | `null`
`dem` | List of absolute paths of Elevation DEM input files to read. | uri [] | `null`
`gtfs` | List of GTFS transit data files to read. | uri [] | `null`
`netex` | List of NeTEx transit data files to read. | uri [] | `null`
`buildReportDir` | Path to directory where the build issue report will be written. | uri | `null`
`localFileNamePatterns` | Patterns used in determining the type of input files from their names. | object | `null`

For example, this configuration could be used to load GTFS and OSM inputs from Google Cloud Storage:

```JSON
// build-config.json
{
  "storage": {
      "osm": ["gs://bucket-name/streets.pbf"],
      "gtfs": ["gs://bucket-name/transit1.zip", "gs://bucket-name/transit2.zip"]
  }
}
```

The Google Storage system will inherit the permissions of the server it's running on within Google 
Cloud. It is also possible to supply credentials in this configuration file (see example below).

Note that when files are specified with URIs in this configuration, the file types do not need to 
be inferred from the file names, so these GTFS files can have any names - there is no requirement
that they have the letters "gtfs" in them.

The default behavior of scanning the base directory for inputs is overridden independently for each
file type. So in the above configuration, GTFS and OSM will be loaded from Google Cloud Storage, but
OTP2 will still scan the base directory for all other types such as DEM files. Supplying an empty
array for a particular file type will ensure that no inputs of that type are loaded, including by
local directory scanning.

See the comments in the source code of class [StorageConfig.java](https://github.com/opentripplanner/OpenTripPlanner/blob/v2.0.0/src/main/java/org/opentripplanner/standalone/config/StorageConfig.java) 
for an up-to-date detailed description of each config parameter.


### Local Filename Patterns

When scanning the base directory for inputs, each file's name is checked against patterns to detect
what kind of file it is. These patterns can be overridden in the config, by nesting a
`localFileNamePatterns` property inside the `storage` property (see example below). Here are the
keys you can place inside `localFileNamePatterns`:

config key | description | value type | value default
---------- | ----------- | ---------- | -------------
`osm` | Pattern used to match Open Street Map files on local disk | regexp pattern | `(?i)(\.pbf)`|\.osm|\.osm\.xml)$` 
`dem` | Pattern used to match Elevation DEM files on local disk | regexp pattern | `(?i)\.tiff?$` 
`gtfs` | Pattern used to match GTFS files on local disk | regexp pattern | `(?i)gtfs` 
`netex` | Pattern used to match NeTEx files on local disk | regexp pattern | `(?i)netex` 

OTP1 used to peek inside ZIP files and read the CSV tables to guess if a ZIP was indeed GTFS. Now
that we support remote input files (cloud storage or arbitrary URLs) not all data sources allow
seeking within files to guess what they are. Therefore, like all other file types GTFS is now
detected from a filename pattern. It is not sufficient to look for the `.zip` extension because
Netex data is also often supplied in a ZIP file. 


### Storage example

```JSON
// build-config.json 
{
  "storage": {
    // Use the GCS_SERVICE_CREDENTIALS environment variable to locate GCS credentials
    "gsCredentials": "${GCS_SERVICE_CREDENTIALS}",
    "streetGraph": "file:///Users/kelvin/otp/streetGraph.obj",
    "osm": ["gs://bucket-name/shared-osm-file.pbf"],
    "localFileNamePatterns": {
      // All filenames that start with "g-" and end with ".zip" is imported as a GTFS file.
      "gtfs" : "^g-.*\\.zip$"
    }
  }
}
```


## Limit the transit service period

The properties `transitServiceStart` and `transitServiceEnd` can be used to limit the service dates. This affects both GTFS service calendars and dates. The service calendar is reduced and dates outside the period are dropped. OTP2 will compute a transit schedule for every day for which it can find at least one trip running. On the other hand, OTP will waste resources if a service end date is *unbounded* or very large (`9999-12-31`). To avoid this, limit the OTP service period. Also, if you provide a service with multiple feeds they may have different service end dates. To avoid inconsistent results, the period can be limited, so all feeds have data for the entire period. The default is to use a period of 1 year before, and 3 years after the day the graph is built. Limiting the period will *not* improve the search performance, but OTP will build faster and load faster in most cases.

The `transitServiceStart` and `transitServiceEnd` parameters are set using an absolute date like `2020-12-31` or a period like `P1Y6M5D` relative to the graph build date. Negative periods is used to specify dates in the past. The period is computed using the system time-zone, not the feed time-zone. Also, remember that the service day might be more than 24 hours. So be sure to include enough slack to account for the this. Setting the limits too wide have very little impact and is in general better than trying to be exact. The period and date format follow the ISO 8601 standard.


## Reaching a subway platform

The ride locations for some modes of transport such as subways and airplanes can be slow to reach from the street.
When planning a trip, we need to allow additional time to reach these locations to properly inform the passenger. For
example, this helps avoid suggesting short bus rides between two subway rides as a way to improve travel time. You can
specify how long it takes to reach a subway platform

```JSON
// build-config.json
{
  "subwayAccessTime": 2.5
}
```

Stops in GTFS do not necessarily serve a single transit mode, but in practice this is usually the case. This additional
access time will be added to any stop that is visited by trips on subway routes (GTFS route_type = 1).

This setting does not generalize well to airplanes because you often need much longer to check in to a flight (2-3 hours
for international flights) than to alight and exit the airport (perhaps 1 hour). Therefore there is currently no
per-mode access time, it is subway-specific.

## Transferring within stations

Subway systems tend to exist in their own layer of the city separate from the surface, though there are exceptions where
tracks lie right below the street and transfers happen via the surface. In systems where the subway is quite deep
and transfers happen via tunnels, the time required for an in-station transfer is often less than that for a
surface transfer. A proposal was made to provide detailed station pathways in GTFS but it is not in common use.

One way to resolve this problem is by ensuring that the GTFS feed codes each platform as a separate stop, then
micro-mapping stations in OSM. When OSM data contains a detailed description of walkways, stairs, and platforms within
a station, GTFS stops can be linked to the nearest platform and transfers will happen via the OSM ways, which should
yield very realistic transfer time expectations. This works particularly well in above-ground train stations where
the layering of non-intersecting ways is less prevalent. Here's an example in the Netherlands:

<iframe width="425" height="350" frameborder="0" scrolling="no" marginheight="0" marginwidth="0" src="http://www.openstreetmap.org/export/embed.html?bbox=4.70502644777298%2C52.01675028000761%2C4.7070810198783875%2C52.01813190694357&amp;layer=mapnik" style="border: 1px solid black"></iframe><small><a href="http://www.openstreetmap.org/#map=19/52.01744/4.70605">View Larger Map</a></small>
When such micro-mapping data is not available, we need to rely on information from GTFS including how stops are grouped
into stations and a table of transfer timings where available. During the graph build, OTP can create preferential
connections between each pair of stops in the same station to favor in-station transfers:

```JSON
// build-config.json
{
  "stationTransfers": true
}
```

Note that this method is at odds with micro-mapping and might make some transfers artificially short.


## Elevation data

OpenTripPlanner can "drape" the OSM street network over a digital elevation model (DEM).
This allows OTP to draw an elevation profile for the on-street portion of itineraries, and helps provide better
routing for bicyclists. It even helps avoid hills for walking itineraries. DEMs are usually supplied as rasters
(regular grids of numbers) stored in image formats such as GeoTIFF.

### U.S. National Elevation Dataset

In the United States, a high resolution [National Elevation Dataset](http://ned.usgs.gov/) is 
available for the entire territory. It used to be possible for OTP to download NED tiles on the fly 
from a rather complex USGS SOAP service. This process was somewhat unreliable and would greatly slow
 down the graph building process. In any case the service has since been replaced. But the USGS 
 would also deliver the whole dataset in bulk if you [sent them a hard drive](https://web.archive.org/web/20150811051917/http://ned.usgs.gov:80/faq.html#DATA). We did this many years back and uploaded 
 the entire data set to Amazon AWS S3. OpenTripPlanner contains another module that can automatically 
 fetch data in this format from any Amazon S3 copy of the bulk data. You can configure it as follows
  in `build-config.json`:

```JSON
// router-config.json
{
    "elevationBucket": {
        "accessKey": "your-aws-access-key",
        "secretKey": "corresponding-aws-secret-key",
        "bucketName": "ned13"
    }
}
```

This `ned13` bucket is still available on S3 under a "requester pays" policy. As long as you specify 
valid AWS account credentials you should be able to download tiles, and any bandwidth costs will be 
billed to your AWS account.

Once the tiles are downloaded for a particular geographic area, OTP will keep them in local cache 
for the next graph build operation. You should add the `--cache <directory>` command line parameter 
to specify your NED tile cache location.


### Geoid Difference

Some elevation data sets are relative to mean sea level. At a global scale sea level is represented 
as a surface called the geoid, which is irregular in shape due to local gravitational anomalies. 
 On the other hand, GPS elevations are reported relative to the  WGS84 spheroid, a perfectly smooth 
 mathematical surface approximating the geoid. 
In cases where the two elevation definitions are mixed, it may be necessary to adjust elevation 
values to avoid confusing users with things like negative elevation values in places clearly above 
sea level. See [issue #2301](https://github.com/opentripplanner/OpenTripPlanner/issues/2301) 
for detailed discussion of this. 

OTP allows you to adjust the elevation values reported in API responses in two ways.
The first way is to store ellipsoid (GPS) elevation values internally, but apply a single geoid 
difference value in the OTP client where appropriate to display elevations above sea level.
This ellipsoid to geoid difference is returned in each trip plan response in the 
[ElevationMetadata](https://github.com/opentripplanner/OpenTripPlanner/blob/v2.0.0/src/main/java/org/opentripplanner/api/resource/ElevationMetadata.java) field. 
Using a single value can be sufficient for smaller OTP deployments, but might result in incorrect 
values at the edges of larger OTP deployments. If your OTP instance uses this, it is recommended 
to set a default request value in the `router-config.json` file as follows:

```JSON
// router-config.json
{
    "routingDefaults": {
        "geoidElevation": true   
    }
}
```

The second way is to precompute these geoid difference values at a more granular level and store 
all elevations internally relative to the geoid (sea level). Elevations returned in the API 
responses will then not need to be adjusted to match end users' intuitive understanding of elevation.
In order to speed up calculations, these geoid difference values are calculated and cached using only 
2 significant digits of GPS coordinates. This is more than enough detail for most regions of the 
world and should result in less than one meter of vertical error even in areas that have the largest
 geoid irregularities. To enable this, include the following in the `build-config.json` file: 

```JSON
// build-config.json
{
  "includeEllipsoidToGeoidDifference": true
}
```

If the geoid difference values are precomputed, be careful to not set the routing resource value of `geoidElevation` to true in order to avoid having the graph-wide geoid added again to all elevation values in the relevant street edges in responses.

### Other raster elevation data

For other parts of the world you will need a GeoTIFF file containing the elevation data. These are often available from
national geographic surveys, or you can always fall back on the worldwide
[Space Shuttle Radar Topography Mission](http://www2.jpl.nasa.gov/srtm/) (SRTM) data. This not particularly high resolution
(roughly 30 meters horizontally) but it can give acceptable results.

Simply place the elevation data file in the directory with the other graph builder inputs, alongside the GTFS and OSM data.
Make sure the file has a `.tiff` or `.tif` extension, and the graph builder should detect its presence and apply
the elevation data to the streets.

OTP should automatically handle DEM GeoTIFFs in most common projections. You may want to check for elevation-related
error messages during the graph build process to make sure OTP has properly discovered the projection. If you are using
a DEM in unprojected coordinates make sure that the axis order is (longitude, latitude) rather than
(latitude, longitude). Unfortunately there is no reliable standard for WGS84 axis order, so OTP uses the same axis
order as the above-mentioned SRTM data, which is also the default for the popular Proj4 library.

DEM files(USGS DEM) is not supported by OTP, but can be converted to GeoTIFF with tools like [GDAL](http://www.gdal.org/). 
Use `gdal_merge.py -o merged.tiff *.dem` to merge a set of `dem` files into one `tif` file.

See Interline [PlanetUtils](https://github.com/interline-io/planetutils) for a set of scripts to download, merge, and resample [Mapzen/Amazon Terrain Tiles](https://registry.opendata.aws/terrain-tiles/).

### Elevation unit conversion

By default, OTP expects the elevation data to use metres. However, by setting `elevationUnitMultiplier` in `build-config.json`,
it is possible to define a multiplier that converts the elevation values from some other unit to metres.

```JSON
// build-config.json
{
  // Correct conversation multiplier when source data uses decimetres instead of metres
  "elevationUnitMultiplier": 0.1
}
```

### Elevation Data Calculation Optimizations

Calculating elevations on all StreetEdges can take a dramatically long time. In a very large graph build for multiple Northeast US states, the time it took to download the elevation data and calculate all of the elevations took 5,509 seconds (roughly 1.5 hours).

If you are using cloud computing for your OTP instances, it is recommended to create prebuilt images that contain the elevation data you need. This will save time because all of the data won't need to be downloaded.

However, the bulk of the time will still be spent calculating elevations for all of the street edges. Therefore, a further optimization can be done to calculate and save the elevation data during a graph build and then save it for future use.

#### Reusing elevation data from previous builds

In order to write out the precalculated elevation data, add this to your `build-config.json` file:

```JSON
// build-config.json
{  
  "writeCachedElevations": true
}
```

After building the graph, a file called `cached_elevations.obj` will be written to the cache directory. By default, this file is not written during graph builds. There is also a graph build parameter called `readCachedElevations` which is set to `true` by default.

In graph builds, the elevation module will attempt to read the `cached_elevations.obj` file from the cache directory. The cache directory defaults to `/var/otp/cache`, but this can be overriden via the CLI argument `--cache <directory>`. For the same graph build for multiple Northeast US states, the time it took with using this predownloaded and precalculated data became 543.7 seconds (roughly 9 minutes).

The cached data is a lookup table where the coordinate sequences of respective street edges are used as keys for calculated data. It is assumed that all of the other input data except for the OpenStreetMap data remains the same between graph builds. Therefore, if the underlying elevation data is changed, or different configuration values for `elevationUnitMultiplier` or `includeEllipsoidToGeoidDifference` are used, then this data becomes invalid and all elevation data should be recalculated. Over time, various edits to OpenStreetMap will cause this cached data to become stale and not include new OSM ways. Therefore, periodic update of this cached data is recommended.

#### Configuring multi-threading during elevation calculations

For unknown reasons that seem to depend on data and machine settings, it might be faster to use a single processor. For this reason, multi-threading of elevation calculations is only done if `multiThreadElevationCalculations` is set to true. To enable multi-threading in the elevation module, add the following to the `build-config.json` file:
                                                               
```JSON
// build-config.json
{  
  "multiThreadElevationCalculations": true
}
```

## Fares configuration

By default OTP will compute fares according to the GTFS specification if fare data is provided in
your GTFS input. It is possible to turn off this by setting the fare to "off". For more complex 
scenarios or to handle vehicle rental fares, it is necessary to manually configure fares using the
`fares` section in `build-config.json`. You can combine different fares (for example transit and
vehicle-rental) by defining a `combinationStrategy` parameter, and a list of sub-fares to combine 
(all fields starting with `fare` are considered to be sub-fares).

```JSON
// build-config.json
{
  // Select the custom fare "seattle"
  "fares": "seattle",
  // OR this alternative form that could allow additional configuration
  "fares": {
	"type": "seattle"
  }
}
```

```JSON
// build-config.json
{
  "fares": {
    // Combine two fares by simply adding them
    "combinationStrategy": "additive",
    // First fare to combine
    "fare0": "new-york",
    // Second fare to combine
    "fare1": {
      "type": "vehicle-rental-time-based",
      "currency": "USD",
      "prices": {
          // For trip shorter than 30', $4 fare
          "30":   4.00,
          // For trip shorter than 1h, $6 fare
          "1:00": 6.00
      }
    }
    // We could also add fareFoo, fareBar...
  }
}
```

Turning the fare service _off_, this will ignore any fare data in the provided GTFS data.
```JSON
// build-config.json
{
  "fares": "off"
}
```


The current list of custom fare type is:

- `vehicle-rental-time-based` - accepting the following parameters:
    - `currency` - the ISO 4217 currency code to use, such as `"EUR"` or `"USD"`,
    - `prices` - a list of {time, price}. The resulting cost is the smallest cost where the elapsed time of vehicle rental is lower than the defined time.
- `san-francisco` (no parameters)
- `new-york` (no parameters)
- `seattle` (no parameters)
- `off` (no parameters)

The current list of `combinationStrategy` is:

- `additive` - simply adds all sub-fares.

## OSM / OpenStreetMap configuration

It is possible to adjust how OSM data is interpreted by OpenTripPlanner when building the road part of the routing graph.

### Way property sets

OSM tags have different meanings in different countries, and how the roads in a particular country or region are tagged affects routing. As an example are roads tagged with `highway=trunk (mainly) walkable in Norway, but forbidden in some other countries. This might lead to OTP being unable to snap stops to these roads, or by giving you poor routing results for walking and biking.
You can adjust which road types that are accessible by foot, car & bicycle as well as speed limits, suitability for biking and walking.

There are currently following wayPropertySets defined;

- `default` which is based on California/US mapping standard
- `finland` which is adjusted to rules and speeds in Finland
- `norway` which is adjusted to rules and speeds in Norway
- `uk` which is adjusted to rules and speed in the UK

To add your own custom property set have a look at `org.opentripplanner.graph_builder.module.osm.NorwayWayPropertySet` and `org.opentripplanner.graph_builder.module.osm.DefaultWayPropertySet`. If you choose to mainly rely on the default rules, make sure you add your own rules first before applying the default ones. The mechanism is that for any two identical tags, OTP will use the first one.

```JSON
// build-config.json
{
  "osmWayPropertySet": "norway"
}
```


### Custom naming

You can define a custom naming scheme for elements drawn from OSM by defining an `osmNaming` field in `build-config.json`,
such as:

```JSON
// build-config.json
{
  "osmNaming": "portland"
}
```

There is currently only one custom naming module called `portland` (which has no parameters).


# Router configuration

This section covers all options that can be set for each router using the `router-config.json` file.
These options can be applied by the OTP server without rebuilding the graph.

config key | description | value type | value default | notes
---------- | ----------- | ---------- | ------------- | -----
`routingDefaults` | Default routing parameters, which will be applied to every request | object |  | see [routing defaults](#routing-defaults)
`streetRoutingTimeout` | maximum time limit for street route queries | double | null | units: seconds; see [timeout](#timeout)
`requestLogFile` | Path to a plain-text file where requests will be logged | string | null | see [logging incoming requests](#logging-incoming-requests)
`transit` | Transit tuning parameters | `TransitRoutingConfig` |  | see [Tuning transit routing](#Tuning-transit-routing)
`updaters` | configure real-time updaters, such as GTFS-realtime feeds | object | null | see [configuring real-time updaters](#configuring-real-time-updaters)
`transmodelApi` | configure Entur Transmodel API (**Sandbox**) | object | null | See the code for parameters, no doc provided.


## Routing defaults

There are many trip planning options used in the OTP web API, and more exist
internally that are not exposed via the API. You may want to change the default value for some of these parameters,
i.e. the value which will be applied unless it is overridden in a web API request.

A full list of them can be found in the [RoutingRequest](https://github.com/opentripplanner/OpenTripPlanner/blob/v2.0.0/src/main/java/org/opentripplanner/routing/api/request/RoutingRequest.java).
Any public field or setter method in this class can be given a default value using the routingDefaults section of
`router-config.json` as follows:

```JSON
// router-config.json
{
    "routingDefaults": {
        "walkSpeed": 2.0,
        "stairsReluctance": 4.0,
        "carDropoffTime": 240
    }
}
```


### Tuning transfer optimization

The main purpose of transfer optimization is to handle cases where it is possible to transfer between two routes at more than one point (pair of stops). The transfer optimization ensures that transfers occur at the best possible location. By post-processing all paths returned by the router, OTP can apply sophisticated calculations that are too slow or not algorithmically valid within Raptor. Transfers are optimized before the paths are passed to the itinerary-filter-chain.

For a detailed description of the design and the optimization calculations see the [design documentation](https://github.com/opentripplanner/OpenTripPlanner/blob/dev-2.x/src/main/java/org/opentripplanner/routing/algorithm/transferoptimization/package.md) (dev-2.x latest).

#### Transfer optimization configuration

To toggle transfer optimization on or off use the OTPFeature `OptimizeTransfers` (default is on). 
You should leave this on unless there is a critical issue with it. The OTPFeature `GuaranteedTransfers` will toggle on and off the priority optimization (part of OptimizeTransfers).

The optimized transfer service will try to, in order:

1. Use transfer priority. This includes stay-seated and guaranteed transfers.
2. Use the transfers with the best distribution of the wait-time, and avoid very short transfers.
3. Avoid back-travel
4. Boost stop-priority to select preferred and recommended stops.

If two paths have the same transfer priority level, then we break the tie by looking at waiting
times. The goal is to maximize the wait-time for each stop, avoiding situations where there is 
little time available to make the transfer. This is balanced with the generalized-cost. The cost is
adjusted with a new cost for wait-time (optimized-wait-time-cost).

The defaults should work fine, but if you have results with short wait-times dominating a better 
option or "back-travel", then try to increase the `minSafeWaitTimeFactor`, 
`backTravelWaitTimeFactor` and/or `extraStopBoardAlightCostsFactor`.

```JSON
// router-config.json
{
  "routingDefaults": {
    "transferOptimization": {
      "optimizeTransferWaitTime": true,
      "minSafeWaitTimeFactor": 5.0,
      "backTravelWaitTimeFactor": 1.0,
      "extraStopBoardAlightCostsFactor": 2.5
    }
  }
}
```
See the [TransferOptimizationParameters](https://github.com/opentripplanner/OpenTripPlanner/blob/dev-2.x/src/main/java/org/opentripplanner/routing/algorithm/transferoptimization/api/TransferOptimizationParameters.java) (dev-2.x latest) for a description of these parameters.


### Tuning itinerary filtering
Nested inside `routingDefaults { itineraryFilters{...} }` in `router-config.json`.

The purpose of the itinerary filter chain is to post process the result returned by the routing 
search. The filters may modify itineraries, sort them, and filter away less preferable results.

OTP2 may produce numerous _pareto-optimal_ results when using `time`, `number-of-transfers` and
`generalized-cost` as criteria. Use the parameters listed here to reduce/filter the itineraries
return by the search engine before returning the results to client. There is also a few mandatory
none configurable filters removing none optimal results. You may see these filters pop-up in the
filter debugging.

config key | description | value type | value default
---------- | ----------- | ---------- | -------------
`debug` | Enable this to attach a system notice to itineraries instead of removing them. This is very convenient when tuning the filters. | boolean | `false`
`groupSimilarityKeepOne` | Pick ONE itinerary from each group after putting itineraries that is 85% similar together. | double | `0.85` (85%)
`groupSimilarityKeepThree` | Reduce the number of itineraries to three itineraries by reducing each group of itineraries grouped by 68% similarity. | double | `0.68` (68%)
`groupedOtherThanSameLegsMaxCostMultiplier` | Filter grouped itineraries, where the non-grouped legs are more expensive than in the lowest cost one.  | double | `2.0` (2x cost)
`transitGeneralizedCostLimit` | A relative maximum limit for the generalized cost for transit itineraries. The limit is a linear function of the minimum generalized-cost. The function is used to calculate a max-limit. The max-limit is then used to to filter by generalized-cost. Transit itineraries with a cost higher than the max-limit is dropped from the result set. None transit itineraries is excluded from the filter. To set a filter to be _1 hour plus 2 times the best cost_ use: `3600 + 2.0 x`. To set an absolute value(3000s) use: `3000 + 0x`  | linear function | `3600 + 2.0 x`
`nonTransitGeneralizedCostLimit` | A relative maximum limit for the generalized cost for non-transit itineraries. The max limit is calculated using ALL itineraries, but only non-transit itineraries will be filtered out. The limit is a linear function of the minimum generalized-cost. The function is used to calculate a max-limit. The max-limit is then used to to filter by generalized-cost. Non-transit itineraries with a cost higher than the max-limit is dropped from the result set. To set a filter to be _1 hour plus 2 times the best cost_ use: `3600 + 2.0 x`. To set an absolute value(3000s) use: `3000 + 0x`  | linear function | `3600 + 2.0 x`
`bikeRentalDistanceRatio` | For routes that consist only of bike rental and walking what is the minimum fraction of _distance_ of the bike rental leg. This filters out results that consist of a long walk plus a relatively short bike rental leg. A value of `0.3` means that a minimum of 30% of the total distance must be spent on the bike in order for the result to be included. | double | `0.0`
`parkAndRideDurationRatio` | For P+R routes that consist only of driving and walking what is the minimum fraction of _time_ of the driving leg. This filters out results that consist of driving plus a very long walk leg at the end. A value of `0.3` means that a minimum of 30% of the total time must be spent in the car in order for the result to be included. However, if there is only a single result, it is never filtered. | double | `0.0`


#### Group by similarity filters

The group-by-filter is a bit complex, but should be simple to use. Set `debug=true` and experiment
with `searchWindow` and the three group-by parameters(`groupSimilarityKeepOne`,
`groupSimilarityKeepThree` and `groupedOtherThanSameLegsMaxCostMultiplier`).

The group-by-filter work by grouping itineraries together and then reducing the number of 
itineraries in each group, keeping the itinerary/itineraries with the best itinerary 
_generalized-cost_. The group-by function first pick all transit legs that account for more than N%
of the itinerary based on distance traveled. This become the group-key. Two keys are the same if all
legs in one of the keys also exist in the other. Note, one key may have a lager set of legs than 
the other, but they can still be the same. When comparing two legs we compare the `tripId` and make
sure the legs overlap in place and time. Two legs are the same if both legs ride at least a common
subsection of the same trip. The `keepOne` filter will keep ONE itinerary in each group. The 
`keepThree` keeps 3 itineraries for each group.

The grouped itineraries can be further reduced by using `groupedOtherThanSameLegsMaxCostMultiplier`.
This parameter filters out itineraries, where the legs that are not common for all the grouped 
itineraries have a much higher cost, than the lowest in the group. By default, it filters out 
itineraries that are at least double in cost for the non-grouped legs.


### Drive-to-transit routing defaults

When using the "park and ride" or "kiss and ride" modes (drive to transit), the initial driving time to reach a transit
stop or park and ride facility is constrained. You can set a drive time limit in seconds by adding a line like
`maxPreTransitTime = 1200` to the routingDefaults section. If the limit is too high on a very large street graph, routing
performance may suffer.


## Boarding and alighting times

Sometimes there is a need to configure a longer ride or alighting times for specific modes, such as airplanes or ferries,
where the check-in process needs to be done in good time before ride. The ride time is added to the time when going
from the stop (offboard) vertex to the onboard vertex, and the alight time is added vice versa. The times are configured as
seconds needed for the ride and alighting processes in `router-config.json` as follows:

```JSON
// router-config.json
{
  "routingDefaults": {
    "boardSlackForMode": {
      "AIRPLANE": 2700
    },
    "alightSlackForMode": {
      "AIRPLANE": 1200
    }
  }
}
```

## Timeout

In OTP1 path searches sometimes toke a long time to complete. With the new Raptor algorithm this not
the case anymore. The street part of the routing may still take a long time if searching very long
distances. You can set the street routing timeout to avoid tying up server resources on pointless
searches and ensure that your users receive a timely response. You can also limit the max distance
to search for WALK, BIKE and CAR. When a search times out, a WARN level log entry is made with
information that can help identify problematic searches and improve our routing methods. There are 
no timeouts for the transit part of the routing search, instead configure a reasonable dynamic 
search-window. To set the street routing timeout use the following config:

```JSON
// router-config.json
{
  "streetRoutingTimeout": 5.5
}
```

This specifies a timeout in (optionally fractional) seconds. The search abort after this many seconds and any paths found are returned to the client.

##maxAccessEgressDurationSecondsForMode

Override the settings in maxAccessEgressDurationSeconds for specific street modes. This is done because 
some street modes searches are much more resource intensive than others.

```JSON
// router-config.json
"maxAccessEgressDurationSecondsForMode": {
  "BIKE_RENTAL": 1200
}
```

This will limit only the BIKE_RENTAL mode to 1200 seconds, while keeping the default limit for all
other access/egress modes.

## Logging incoming requests

You can log some characteristics of trip planning requests in a file for later analysis. Some transit agencies and
operators find this information useful for identifying existing or unmet transportation demand. Logging will be
performed only if you specify a log file name in the router config:

```JSON
// router-config.json
{
  "requestLogFile": "/var/otp/request.log"
}
```

Each line in the resulting log file will look like this:

`2016-04-19T18:23:13.486 0:0:0:0:0:0:0:1 ARRIVE 2016-04-07T00:17 WALK,BUS,CABLE_CAR,TRANSIT,BUSISH 45.559737193889966 -122.64999389648438 45.525592487765635 -122.39044189453124 6095 3 5864 3 6215 3`

The fields separated by whitespace are (in order):

1. Date and time the request was received
2. IP address of the user
3. Arrive or depart search
4. The arrival or departure time
5. A comma-separated list of all transport modes selected
6. Origin latitude and longitude
7. Destination latitude and longitude

Finally, for each itinerary returned to the user, there is a travel duration in seconds and the number of transit vehicles used in that itinerary.


## Tuning transit routing
Nested inside `transit {...}` in `router-config.json`.

Some of these parameters for tuning transit routing is only available through configuration and cannot be set in the routing request. These parameters work together with the default routing request and the actual routing request.

config key | description | value type | value default
---------- | ----------- | ---------- | -------------
`maxNumberOfTransfers` | Use this parameter to allocate enough space for Raptor. Set it to the maximum number of transfers for any given itinerary expected to be found within the entire transit network. The memory overhead of setting this higher than the maximum number of transfers is very little so it is better to set it too high then to low. | int | `12`
`scheduledTripBinarySearchThreshold` | The threshold is used to determine when to perform a binary trip schedule search to reduce the number of trips departure time lookups and comparisons. When testing with data from Entur and all of Norway as a Graph, the optimal value was around 50. Changing this may improve the performance with just a few percent. | int | `50`
`iterationDepartureStepInSeconds` | Step for departure times between each RangeRaptor iterations. A transit network usually uses minute resolution for its depature and arrival times. To match that, set this variable to 60 seconds. | int | `60`
`searchThreadPoolSize` | Split a travel search in smaller jobs and run them in parallel to improve performance. Use this parameter to set the total number of executable threads available across all searches. Multiple searches can run in parallel - this parameter have no effect with regard to that. If 0, no extra threads are started and the search is done in one thread. | int | `0`
`dynamicSearchWindow` | The dynamic search window coefficients used to calculate the EDT(earliest-departure-time), LAT(latest-arrival-time) and SW(raptor-search-window) using heuristics. | object | `null`
`stopTransferCost` | Use this to set a stop transfer cost for the given [TransferPriority](https://github.com/opentripplanner/OpenTripPlanner/blob/v2.0.0/src/main/java/org/opentripplanner/model/TransferPriority.java). The cost is applied to boarding and alighting at all stops. All stops have a transfer cost priority set, the default is `ALLOWED`. The `stopTransferCost` parameter is optional, but if listed all values must be set. | enum map | `null`
`transferCacheMaxSize` | The maximum number of distinct transfers parameters (`RoutingRequest`s) to cache pre-calculated transfers for. If too low, requests may be slower. If too high, more memory may be used then required. | int | `25`
`pagingSearchWindowAdjustments` | The provided array of durations is used to increase the search-window for the next/previous page when the current page return few options. If ZERO results is returned the first duration in the list is used, if ONE result is returned then the second duration is used and so on. The duration is added to the existing search-window and inserted into the next and previous page cursor. See JavaDoc for [TransitTuningParameters#pagingSearchWindowAdjustments](https://github.com/opentripplanner/OpenTripPlanner/blob/v2.0.0/src/main/java/org/opentripplanner/routing/algorithm/raptor/transit/TransitTuningParameters.java) for more info.  | duration[] | `["4h", "2h", "1h", "30m", "20m", "10m"]`

### Tuning transit routing - Dynamic search window
Nested inside `transit : { dynamicSearchWindow : { ... } }` in `router-config.json`.

config key | description | value type | value default
---------- | ----------- | ---------- | -------------
`minTransitTimeCoefficient` | The coefficient to multiply with minimum transit time found using a heuristic search. This scaled value is added to the `minWinTimeMinutes`. A value between `0.0` to `3.0` is expected to give ok results. | double | `0.5`
`minWaitTimeCoefficient` | The coefficient to multiply with a minimum wait time estimated based on the heuristic search. This will increase the search-window in low transit frequency areas. This value is added to the `minWinTimeMinutes`. A value between `0.0` to `1.0` is expected to give ok results. | double | `0.5`
`minWinTimeMinutes` | The constant minimum number of minutes for a raptor search window. Use a value between 20-180 minutes in a normal deployment. | int | `40`
`maxWinTimeMinutes` | Set an upper limit to the calculation of the dynamic search window to prevent exceptionable cases to cause very long search windows. Long search windows consumes a lot of resources and may take a long time. Use this parameter to tune the desired maximum search time. | int | `180` (3 hours)
`stepMinutes` | The search window is rounded of to the closest multiplication of N minutes. If N=10 minutes, the search-window can be 10, 20, 30 ... minutes. It the computed search-window is 5 minutes and 17 seconds it will be rounded up to 10 minutes. | int | `10`


### Tuning transit routing - Stop transfer cost
Nested inside `transit : { stopTransferCost : { ... } }` in `router-config.json`.

This _cost_ is in addition to other costs like `boardCost` and indirect cost from waiting (board-/alight-/transfer slack). You should account for this when you tune the routing search parameters.

If not set the `stopTransferCost` is ignored. This is only available for NeTEx imported Stops. 

The cost is a scalar, but is equivalent to the felt cost of riding a transit trip for 1 second.

config key | description | value type 
---------- | ----------- | ---------- 
`DISCOURAGED` | Use a very high cost like `72 000` to eliminate transfers ath the stop if not the only option. | int
`ALLOWED` | Allowed, but not recommended. Use something like `150`. | int 
`RECOMMENDED` | Use a small cost penalty like `60`. | int
`PREFERRED` | The best place to do transfers. Should be set to `0`(zero). | int 

Use values in a range from `0` to `100 000`. **All key/value pairs are required if the `stopTransferCost` is listed.** 


### Transit example
```JSON
// router-config.json
{
    "transit": {
        "maxNumberOfTransfers": 12,
        "scheduledTripBinarySearchThreshold": 50,
        "iterationDepartureStepInSeconds": 60,
        "searchThreadPoolSize": 0,
        "dynamicSearchWindow": {
            "minTransitTimeCoefficient" : 0.5,
            "minWaitTimeCoefficient" : 0.5,
            "minTimeMinutes": 30,
            "maxLengthMinutes" : 360,
            "stepMinutes": 10
        },
        "stopTransferCost": {
            "DISCOURAGED": 72000,
            "ALLOWED":       150,
            "RECOMMENDED":    60,
            "PREFERRED":       0
        }
    }
}
```

## Real-time data

GTFS feeds contain *schedule* data that is is published by an agency or operator in advance. The feed does not account
 for unexpected service changes or traffic disruptions that occur from day to day. Thus, this kind of data is also
 referred to as 'static' data or 'theoretical' arrival and departure times.

### GTFS-Realtime

The [GTFS-RT spec](https://developers.google.com/transit/gtfs-realtime/) complements GTFS with three additional kinds of
feeds. In contrast to the base GTFS schedule feed, they provide *real-time* updates (*'dynamic'* data) and are are
updated from minute to minute.

- **Alerts** are text messages attached to GTFS objects, informing riders of disruptions and changes.

- **TripUpdates** report on the status of scheduled trips as they happen, providing observed and predicted arrival and
departure times for the remainder of the trip.

- **VehiclePositions** give the location of some or all vehicles currently in service, in terms of geographic coordinates
or position relative to their scheduled stops.

### Vehicle rental systems using GBFS

Besides GTFS-RT transit data, OTP can also fetch real-time data about vehicle rental networks including the number
of bikes and free parking spaces at each station. We support vehicle rental systems from using GBFS feed format.

### Vehicle parking (sandbox feature)

Vehicle parking options and configuration is documented in its [sandbox documentation](sandbox/VehicleParking.md).

### Configuring real-time updaters

Real-time data can be provided using either a pull or push system. In a pull configuration, the GTFS-RT consumer polls the
real-time provider over HTTP. That is to say, OTP fetches a file from a web server every few minutes. In the push
configuration, the consumer opens a persistent connection to the GTFS-RT provider, which then sends incremental updates
immediately as they become available. OTP can use both approaches. The [OneBusAway GTFS-realtime exporter project](https://github.com/OneBusAway/onebusaway-gtfs-realtime-exporter) provides this kind of streaming, incremental updates over a websocket rather than a single large file.

Real-time data sources are configured in `router-config.json`. The `updaters` section is an array of JSON objects, each
of which has a `type` field and other configuration fields specific to that type. Common to all updater entries that
connect to a network resource is the `url` field.

```JSON
// router-config.json
{
    // Routing defaults are any public field or setter in the Java class
    // org.opentripplanner.routing.api.request.RoutingRequest
    "routingDefaults": {
        "numItineraries": 6,
        "walkSpeed": 2.0,
        "stairsReluctance": 4.0,
        "carDropoffTime": 240
    },

    "updaters": [

        // GTFS-RT service alerts (frequent polling)
        {
            "type": "real-time-alerts",
            "frequencySec": 30,
            "url": "http://developer.trimet.org/ws/V1/FeedSpecAlerts/appID/0123456789ABCDEF",
            "feedId": "TriMet"
        },

        //<!--- Tampa Area GBFS bike share -->
        {
          "type": "vehicle-rental",
          "frequencySec": 300,
          "sourceType": "gbfs",
          "url": "http://coast.socialbicycles.com/opendata/gbfs.json"
        },

        // Vehicle parking availability
        {
            "type": "vehicle-parking"
        },

        // Polling for GTFS-RT TripUpdates)
        {
            "type": "stop-time-updater",
            "frequencySec": 60,
            // this is either http or file... shouldn't it default to http or guess from the presence of a URL?
            "sourceType": "gtfs-http",
            "url": "http://developer.trimet.org/ws/V1/TripUpdate/appID/0123456789ABCDEF",
            "feedId": "TriMet"
        },

        // Streaming differential GTFS-RT TripUpdates over websockets
        {
            "type": "websocket-gtfs-rt-updater"
        }
    ]
}
```

#### GBFS Configuration

[GBFS](https://github.com/NABSA/gbfs) is used for a variety of shared mobility services, with partial support for both v1 and v2.2 ([list of known GBFS feeds](https://github.com/NABSA/gbfs/blob/master/systems.csv)).

To add a GBFS feed to the router add one entry in the `updater` field of `router-config.json` in the format:

```JSON
// router-config.json
{
   "type": "vehicle-rental",
   "sourceType": "gbfs",
   // frequency in seconds in which the GBFS service will be polled
   "frequencySec": 60,
   // The URL of the GBFS feed auto-discovery file
   "url": "http://coast.socialbicycles.com/opendata/gbfs.json",
   // Optionally specify the language version of the feed to use. If no language is set, the first language in the feed is used. 
   "language": "en",
   // if it should be possible to arrive at the destination with a rented bicycle, without dropping it off
   "allowKeepingRentedBicycleAtDestination": true
}
```

##### Arriving with rental bikes at the destination

In some cases it may be useful to not drop off the rented bicycle before arriving at the
destination. This is useful if bicycles may only be rented for round trips, or the destination is an
intermediate place.

For this to be possible three things need to be configured:

1. In the updater configuration `allowKeepingRentedBicycleAtDestination` should be set to `true`.

2. `allowKeepingRentedBicycleAtDestination` should also be set for each request, either using
   [routing defaults](#routing-defaults), or per-request.

3. If keeping the bicycle at the destination should be discouraged, then
   `keepingRentedBicycleAtDestinationCost` (default: `0`) may also be set in the
   [routing defaults](#routing-defaults).

#### Vehicle Rental Service Directory configuration (sandbox feature)

To configure and url for the [VehicleRentalServiceDirectory](sandbox/VehicleRentalServiceDirectory.md).

```JSON
// router-config.json
{
  "vehicleRentalServiceDirectory": {
    "url": "https://api.dev.entur.io/mobility/v1/bikes"
  }
}
```

# Configure using command-line arguments

Certain settings can be provided on the command line, when starting OpenTripPlanner. See the `CommandLineParameters` class for [a full list of arguments](https://github.com/opentripplanner/OpenTripPlanner/blob/v2.0.0/src/main/java/org/opentripplanner/standalone/config/CommandLineParameters.java).
>>>>>>> ed0437b2
<|MERGE_RESOLUTION|>--- conflicted
+++ resolved
@@ -217,907 +217,4 @@
 `SandboxAPIParkAndRideApi` | Enable park-and-ride endpoint | no | yes
 `TransferAnalyzer` | Analyze transfers during graph build | no | yes
 `FlexRouting` | Enable FLEX routing | no | yes
-<<<<<<< HEAD
-`FloatingBike` | Enable floating bike routing | no | yes
-=======
-`FloatingBike` | Enable floating bike routing | no | yes
-
-
-
-# Graph Build Configuration
-
-This table lists all the JSON properties that can be defined in a `build-config.json` file. These will be stored in the graph itself, and affect any server that subsequently loads that graph. Sections follow that describe particular settings in more depth.
-
-config key | description | value type | value default | notes
----------- | ----------- | ---------- | ------------- | -----
-`areaVisibility` | Perform visibility calculations. If this is `true` OTP attempts to calculate a path straight through an OSM area using the shortest way rather than around the edge of it. (These calculations can be time consuming). | boolean | false |
-`banDiscouragedWalking` | should walking should be allowed on OSM ways tagged with `foot=discouraged"` | boolean | false | 
-`banDiscouragedBiking` | should walking should be allowed on OSM ways tagged with `bicycle=discouraged"` | boolean | false | 
-`dataImportReport` |  Generate nice HTML report of Graph errors/warnings | boolean | false |
-`distanceBetweenElevationSamples` | TODO OTP2 | double | 10 |
-`elevationBucket` | If specified, download NED elevation tiles from the given AWS S3 bucket | object | null | provide an object with `accessKey`, `secretKey`, and `bucketName` for AWS S3
-`elevationUnitMultiplier` | Specify a multiplier to convert elevation units from source to meters | double | 1.0 | see [Elevation unit conversion](#elevation-unit-conversion)
-`embedRouterConfig` | Embed the Router config in the graph, which allows it to be sent to a server fully configured over the wire | boolean | true |
-`extraEdgesStopPlatformLink` | add extra edges when linking a stop to a platform, to prevent detours along the platform edge | boolean | false | 
-`fares` | A specific fares service to use | object | null | see [fares configuration](#fares-configuration)
-`islandWithStopsMaxSize` | Pruning threshold for islands with stops. Any such island under this size will be pruned | int | 5 | 
-`islandWithoutStopsMaxSize` | Pruning threshold for islands without stops. Any such island under this size will be pruned | int | 40 | 
-`matchBusRoutesToStreets` | Based on GTFS shape data, guess which OSM streets each bus runs on to improve stop linking | boolean | false |
-`maxDataImportIssuesPerFile` | If number of data import issues is larger then specified maximum number of issues the report will be split in multiple files | int | 1,000 | 
-`maxInterlineDistance` | Maximal distance between stops in meters that will connect consecutive trips that are made with same vehicle | int | 200 | units: meters
-`maxTransferDurationSeconds` | Transfers up to this duration in seconds will be pre-calculated and included in the Graph | double | 1800 | units: seconds
-`multiThreadElevationCalculations` | If true, the elevation module will use multi-threading during elevation calculations. | boolean | false | see [Elevation Data Calculation Optimizations](#elevation-data-calculation-optimizations)
-`osmNaming` | A custom OSM namer to use | object | null | see [custom naming](#custom-naming)
-`osmWayPropertySet` | Custom OSM way properties | string | `default` | options: `default`, `finland`, `norway`, `uk`, `germany`
-`platformEntriesLinking` | Link unconnected entries to public transport platforms | boolean | false |
-`readCachedElevations` | If true, reads in pre-calculated elevation data. | boolean | true | see [Elevation Data Calculation Optimizations](#elevation-data-calculation-optimizations)
-`staticBikeParkAndRide` | Whether we should create bike P+R stations from OSM data | boolean | false | 
-`staticParkAndRide` | Whether we should create car P+R stations from OSM data | boolean | true | 
-`streets` | Include street input files (OSM/PBF) | boolean | true | 
-`storage` | Configure access to data sources like GRAPH/OSM/DEM/GTFS/NETEX/ISSUE-REPORT. | object | null | 
-`subwayAccessTime` | Minutes necessary to reach stops served by trips on routes of `route_type=1` (subway) from the street | double | 2.0 | units: minutes
-`transferRequests` | Routing requests to use for pre-calculating stop-to-stop transfers. | array | `[ { modes: "WALK" } ]` |
-`transit` | Include all transit input files (GTFS) from scanned directory | boolean | true |
-`transitServiceStart` | Limit the import of transit services to the given *start* date. *Inclusive*. Use an absolute date or a period relative to the day the graph is build. To specify a week before the build date use a negative period like `-P1W`. | date or period | &minus;P1Y | _2020&#8209;01&#8209;01, &minus;P1M3D, &minus;P3W_
-`transitServiceEnd` | Limit the import of transit services to the given *end* date. *Inclusive*. Use an absolute date or a period relative to the day the graph is build. | date or period | P3Y | _2022&#8209;12&#8209;31, P1Y6M10D, P12W_
-`writeCachedElevations` | If true, writes the calculated elevation data. | boolean | false | see [Elevation Data Calculation Optimizations](#elevation-data-calculation-optimizations)
-`maxAreaNodes` | Visibility calculations for an area will not be done if there are more nodes than this limit | integer | 500 |
-`maxStopToShapeSnapDistance` | This field is used for mapping route's geometry shapes. It determines max distance between shape points and their stop sequence. If the mapper can not find any stops within this radius it will default to simple stop-to-stop geometry instead. | double | 150 | units: meters
-
-This list of parameters in defined in the [BuildConfig.java](https://github.com/opentripplanner/OpenTripPlanner/blob/v2.0.0/src/main/java/org/opentripplanner/standalone/config/BuildConfig.java).
-
-
-## Storage
-
-The storage section of `build-config.json` allows you to override the default behavior of scanning for input files in the [base directory](Configuration.md#Base Directory) and writing output files (such as the graph and error reports) to that same directory. In OTP2 it is now possible to read and write data located outside the local filesystem (including cloud storage services) or at various different locations around the local filesystem.
-
-If your OTP instance is running on a cloud compute service, you may get significantly faster start-up and graph build times if you use the cloud storage directly instead of copying the files back and forth to cloud server instances. This also simplifies the deployment process. 
-
-
-### Specifying Data Sources
-
-Here is a summary of the configuration keys that can be nested inside the`storage` property of the build-config JSON to specify input and output data sources:
-
-config key | description | value type | value default
----------- | ----------- | ---------- | -------------
-`gsCredentials` | Use an environment variable to point to the Google Cloud credentials: `"${MY_GOC_SERVICE}"`. | string | `null`
-`graph` | Absolute path where the graph file will be written, overriding the default of `graph.obj` in the base directory. Note that currently this option will also affect where the server _reads_ the graph from. | uri | `null`
-`streetGraph` | Absolute path to the input street-graph file. | uri | `null`
-`osm` | List of absolute paths of OpenStreetMap input files to read. | uri [] | `null`
-`dem` | List of absolute paths of Elevation DEM input files to read. | uri [] | `null`
-`gtfs` | List of GTFS transit data files to read. | uri [] | `null`
-`netex` | List of NeTEx transit data files to read. | uri [] | `null`
-`buildReportDir` | Path to directory where the build issue report will be written. | uri | `null`
-`localFileNamePatterns` | Patterns used in determining the type of input files from their names. | object | `null`
-
-For example, this configuration could be used to load GTFS and OSM inputs from Google Cloud Storage:
-
-```JSON
-// build-config.json
-{
-  "storage": {
-      "osm": ["gs://bucket-name/streets.pbf"],
-      "gtfs": ["gs://bucket-name/transit1.zip", "gs://bucket-name/transit2.zip"]
-  }
-}
-```
-
-The Google Storage system will inherit the permissions of the server it's running on within Google 
-Cloud. It is also possible to supply credentials in this configuration file (see example below).
-
-Note that when files are specified with URIs in this configuration, the file types do not need to 
-be inferred from the file names, so these GTFS files can have any names - there is no requirement
-that they have the letters "gtfs" in them.
-
-The default behavior of scanning the base directory for inputs is overridden independently for each
-file type. So in the above configuration, GTFS and OSM will be loaded from Google Cloud Storage, but
-OTP2 will still scan the base directory for all other types such as DEM files. Supplying an empty
-array for a particular file type will ensure that no inputs of that type are loaded, including by
-local directory scanning.
-
-See the comments in the source code of class [StorageConfig.java](https://github.com/opentripplanner/OpenTripPlanner/blob/v2.0.0/src/main/java/org/opentripplanner/standalone/config/StorageConfig.java) 
-for an up-to-date detailed description of each config parameter.
-
-
-### Local Filename Patterns
-
-When scanning the base directory for inputs, each file's name is checked against patterns to detect
-what kind of file it is. These patterns can be overridden in the config, by nesting a
-`localFileNamePatterns` property inside the `storage` property (see example below). Here are the
-keys you can place inside `localFileNamePatterns`:
-
-config key | description | value type | value default
----------- | ----------- | ---------- | -------------
-`osm` | Pattern used to match Open Street Map files on local disk | regexp pattern | `(?i)(\.pbf)`|\.osm|\.osm\.xml)$` 
-`dem` | Pattern used to match Elevation DEM files on local disk | regexp pattern | `(?i)\.tiff?$` 
-`gtfs` | Pattern used to match GTFS files on local disk | regexp pattern | `(?i)gtfs` 
-`netex` | Pattern used to match NeTEx files on local disk | regexp pattern | `(?i)netex` 
-
-OTP1 used to peek inside ZIP files and read the CSV tables to guess if a ZIP was indeed GTFS. Now
-that we support remote input files (cloud storage or arbitrary URLs) not all data sources allow
-seeking within files to guess what they are. Therefore, like all other file types GTFS is now
-detected from a filename pattern. It is not sufficient to look for the `.zip` extension because
-Netex data is also often supplied in a ZIP file. 
-
-
-### Storage example
-
-```JSON
-// build-config.json 
-{
-  "storage": {
-    // Use the GCS_SERVICE_CREDENTIALS environment variable to locate GCS credentials
-    "gsCredentials": "${GCS_SERVICE_CREDENTIALS}",
-    "streetGraph": "file:///Users/kelvin/otp/streetGraph.obj",
-    "osm": ["gs://bucket-name/shared-osm-file.pbf"],
-    "localFileNamePatterns": {
-      // All filenames that start with "g-" and end with ".zip" is imported as a GTFS file.
-      "gtfs" : "^g-.*\\.zip$"
-    }
-  }
-}
-```
-
-
-## Limit the transit service period
-
-The properties `transitServiceStart` and `transitServiceEnd` can be used to limit the service dates. This affects both GTFS service calendars and dates. The service calendar is reduced and dates outside the period are dropped. OTP2 will compute a transit schedule for every day for which it can find at least one trip running. On the other hand, OTP will waste resources if a service end date is *unbounded* or very large (`9999-12-31`). To avoid this, limit the OTP service period. Also, if you provide a service with multiple feeds they may have different service end dates. To avoid inconsistent results, the period can be limited, so all feeds have data for the entire period. The default is to use a period of 1 year before, and 3 years after the day the graph is built. Limiting the period will *not* improve the search performance, but OTP will build faster and load faster in most cases.
-
-The `transitServiceStart` and `transitServiceEnd` parameters are set using an absolute date like `2020-12-31` or a period like `P1Y6M5D` relative to the graph build date. Negative periods is used to specify dates in the past. The period is computed using the system time-zone, not the feed time-zone. Also, remember that the service day might be more than 24 hours. So be sure to include enough slack to account for the this. Setting the limits too wide have very little impact and is in general better than trying to be exact. The period and date format follow the ISO 8601 standard.
-
-
-## Reaching a subway platform
-
-The ride locations for some modes of transport such as subways and airplanes can be slow to reach from the street.
-When planning a trip, we need to allow additional time to reach these locations to properly inform the passenger. For
-example, this helps avoid suggesting short bus rides between two subway rides as a way to improve travel time. You can
-specify how long it takes to reach a subway platform
-
-```JSON
-// build-config.json
-{
-  "subwayAccessTime": 2.5
-}
-```
-
-Stops in GTFS do not necessarily serve a single transit mode, but in practice this is usually the case. This additional
-access time will be added to any stop that is visited by trips on subway routes (GTFS route_type = 1).
-
-This setting does not generalize well to airplanes because you often need much longer to check in to a flight (2-3 hours
-for international flights) than to alight and exit the airport (perhaps 1 hour). Therefore there is currently no
-per-mode access time, it is subway-specific.
-
-## Transferring within stations
-
-Subway systems tend to exist in their own layer of the city separate from the surface, though there are exceptions where
-tracks lie right below the street and transfers happen via the surface. In systems where the subway is quite deep
-and transfers happen via tunnels, the time required for an in-station transfer is often less than that for a
-surface transfer. A proposal was made to provide detailed station pathways in GTFS but it is not in common use.
-
-One way to resolve this problem is by ensuring that the GTFS feed codes each platform as a separate stop, then
-micro-mapping stations in OSM. When OSM data contains a detailed description of walkways, stairs, and platforms within
-a station, GTFS stops can be linked to the nearest platform and transfers will happen via the OSM ways, which should
-yield very realistic transfer time expectations. This works particularly well in above-ground train stations where
-the layering of non-intersecting ways is less prevalent. Here's an example in the Netherlands:
-
-<iframe width="425" height="350" frameborder="0" scrolling="no" marginheight="0" marginwidth="0" src="http://www.openstreetmap.org/export/embed.html?bbox=4.70502644777298%2C52.01675028000761%2C4.7070810198783875%2C52.01813190694357&amp;layer=mapnik" style="border: 1px solid black"></iframe><small><a href="http://www.openstreetmap.org/#map=19/52.01744/4.70605">View Larger Map</a></small>
-When such micro-mapping data is not available, we need to rely on information from GTFS including how stops are grouped
-into stations and a table of transfer timings where available. During the graph build, OTP can create preferential
-connections between each pair of stops in the same station to favor in-station transfers:
-
-```JSON
-// build-config.json
-{
-  "stationTransfers": true
-}
-```
-
-Note that this method is at odds with micro-mapping and might make some transfers artificially short.
-
-
-## Elevation data
-
-OpenTripPlanner can "drape" the OSM street network over a digital elevation model (DEM).
-This allows OTP to draw an elevation profile for the on-street portion of itineraries, and helps provide better
-routing for bicyclists. It even helps avoid hills for walking itineraries. DEMs are usually supplied as rasters
-(regular grids of numbers) stored in image formats such as GeoTIFF.
-
-### U.S. National Elevation Dataset
-
-In the United States, a high resolution [National Elevation Dataset](http://ned.usgs.gov/) is 
-available for the entire territory. It used to be possible for OTP to download NED tiles on the fly 
-from a rather complex USGS SOAP service. This process was somewhat unreliable and would greatly slow
- down the graph building process. In any case the service has since been replaced. But the USGS 
- would also deliver the whole dataset in bulk if you [sent them a hard drive](https://web.archive.org/web/20150811051917/http://ned.usgs.gov:80/faq.html#DATA). We did this many years back and uploaded 
- the entire data set to Amazon AWS S3. OpenTripPlanner contains another module that can automatically 
- fetch data in this format from any Amazon S3 copy of the bulk data. You can configure it as follows
-  in `build-config.json`:
-
-```JSON
-// router-config.json
-{
-    "elevationBucket": {
-        "accessKey": "your-aws-access-key",
-        "secretKey": "corresponding-aws-secret-key",
-        "bucketName": "ned13"
-    }
-}
-```
-
-This `ned13` bucket is still available on S3 under a "requester pays" policy. As long as you specify 
-valid AWS account credentials you should be able to download tiles, and any bandwidth costs will be 
-billed to your AWS account.
-
-Once the tiles are downloaded for a particular geographic area, OTP will keep them in local cache 
-for the next graph build operation. You should add the `--cache <directory>` command line parameter 
-to specify your NED tile cache location.
-
-
-### Geoid Difference
-
-Some elevation data sets are relative to mean sea level. At a global scale sea level is represented 
-as a surface called the geoid, which is irregular in shape due to local gravitational anomalies. 
- On the other hand, GPS elevations are reported relative to the  WGS84 spheroid, a perfectly smooth 
- mathematical surface approximating the geoid. 
-In cases where the two elevation definitions are mixed, it may be necessary to adjust elevation 
-values to avoid confusing users with things like negative elevation values in places clearly above 
-sea level. See [issue #2301](https://github.com/opentripplanner/OpenTripPlanner/issues/2301) 
-for detailed discussion of this. 
-
-OTP allows you to adjust the elevation values reported in API responses in two ways.
-The first way is to store ellipsoid (GPS) elevation values internally, but apply a single geoid 
-difference value in the OTP client where appropriate to display elevations above sea level.
-This ellipsoid to geoid difference is returned in each trip plan response in the 
-[ElevationMetadata](https://github.com/opentripplanner/OpenTripPlanner/blob/v2.0.0/src/main/java/org/opentripplanner/api/resource/ElevationMetadata.java) field. 
-Using a single value can be sufficient for smaller OTP deployments, but might result in incorrect 
-values at the edges of larger OTP deployments. If your OTP instance uses this, it is recommended 
-to set a default request value in the `router-config.json` file as follows:
-
-```JSON
-// router-config.json
-{
-    "routingDefaults": {
-        "geoidElevation": true   
-    }
-}
-```
-
-The second way is to precompute these geoid difference values at a more granular level and store 
-all elevations internally relative to the geoid (sea level). Elevations returned in the API 
-responses will then not need to be adjusted to match end users' intuitive understanding of elevation.
-In order to speed up calculations, these geoid difference values are calculated and cached using only 
-2 significant digits of GPS coordinates. This is more than enough detail for most regions of the 
-world and should result in less than one meter of vertical error even in areas that have the largest
- geoid irregularities. To enable this, include the following in the `build-config.json` file: 
-
-```JSON
-// build-config.json
-{
-  "includeEllipsoidToGeoidDifference": true
-}
-```
-
-If the geoid difference values are precomputed, be careful to not set the routing resource value of `geoidElevation` to true in order to avoid having the graph-wide geoid added again to all elevation values in the relevant street edges in responses.
-
-### Other raster elevation data
-
-For other parts of the world you will need a GeoTIFF file containing the elevation data. These are often available from
-national geographic surveys, or you can always fall back on the worldwide
-[Space Shuttle Radar Topography Mission](http://www2.jpl.nasa.gov/srtm/) (SRTM) data. This not particularly high resolution
-(roughly 30 meters horizontally) but it can give acceptable results.
-
-Simply place the elevation data file in the directory with the other graph builder inputs, alongside the GTFS and OSM data.
-Make sure the file has a `.tiff` or `.tif` extension, and the graph builder should detect its presence and apply
-the elevation data to the streets.
-
-OTP should automatically handle DEM GeoTIFFs in most common projections. You may want to check for elevation-related
-error messages during the graph build process to make sure OTP has properly discovered the projection. If you are using
-a DEM in unprojected coordinates make sure that the axis order is (longitude, latitude) rather than
-(latitude, longitude). Unfortunately there is no reliable standard for WGS84 axis order, so OTP uses the same axis
-order as the above-mentioned SRTM data, which is also the default for the popular Proj4 library.
-
-DEM files(USGS DEM) is not supported by OTP, but can be converted to GeoTIFF with tools like [GDAL](http://www.gdal.org/). 
-Use `gdal_merge.py -o merged.tiff *.dem` to merge a set of `dem` files into one `tif` file.
-
-See Interline [PlanetUtils](https://github.com/interline-io/planetutils) for a set of scripts to download, merge, and resample [Mapzen/Amazon Terrain Tiles](https://registry.opendata.aws/terrain-tiles/).
-
-### Elevation unit conversion
-
-By default, OTP expects the elevation data to use metres. However, by setting `elevationUnitMultiplier` in `build-config.json`,
-it is possible to define a multiplier that converts the elevation values from some other unit to metres.
-
-```JSON
-// build-config.json
-{
-  // Correct conversation multiplier when source data uses decimetres instead of metres
-  "elevationUnitMultiplier": 0.1
-}
-```
-
-### Elevation Data Calculation Optimizations
-
-Calculating elevations on all StreetEdges can take a dramatically long time. In a very large graph build for multiple Northeast US states, the time it took to download the elevation data and calculate all of the elevations took 5,509 seconds (roughly 1.5 hours).
-
-If you are using cloud computing for your OTP instances, it is recommended to create prebuilt images that contain the elevation data you need. This will save time because all of the data won't need to be downloaded.
-
-However, the bulk of the time will still be spent calculating elevations for all of the street edges. Therefore, a further optimization can be done to calculate and save the elevation data during a graph build and then save it for future use.
-
-#### Reusing elevation data from previous builds
-
-In order to write out the precalculated elevation data, add this to your `build-config.json` file:
-
-```JSON
-// build-config.json
-{  
-  "writeCachedElevations": true
-}
-```
-
-After building the graph, a file called `cached_elevations.obj` will be written to the cache directory. By default, this file is not written during graph builds. There is also a graph build parameter called `readCachedElevations` which is set to `true` by default.
-
-In graph builds, the elevation module will attempt to read the `cached_elevations.obj` file from the cache directory. The cache directory defaults to `/var/otp/cache`, but this can be overriden via the CLI argument `--cache <directory>`. For the same graph build for multiple Northeast US states, the time it took with using this predownloaded and precalculated data became 543.7 seconds (roughly 9 minutes).
-
-The cached data is a lookup table where the coordinate sequences of respective street edges are used as keys for calculated data. It is assumed that all of the other input data except for the OpenStreetMap data remains the same between graph builds. Therefore, if the underlying elevation data is changed, or different configuration values for `elevationUnitMultiplier` or `includeEllipsoidToGeoidDifference` are used, then this data becomes invalid and all elevation data should be recalculated. Over time, various edits to OpenStreetMap will cause this cached data to become stale and not include new OSM ways. Therefore, periodic update of this cached data is recommended.
-
-#### Configuring multi-threading during elevation calculations
-
-For unknown reasons that seem to depend on data and machine settings, it might be faster to use a single processor. For this reason, multi-threading of elevation calculations is only done if `multiThreadElevationCalculations` is set to true. To enable multi-threading in the elevation module, add the following to the `build-config.json` file:
-                                                               
-```JSON
-// build-config.json
-{  
-  "multiThreadElevationCalculations": true
-}
-```
-
-## Fares configuration
-
-By default OTP will compute fares according to the GTFS specification if fare data is provided in
-your GTFS input. It is possible to turn off this by setting the fare to "off". For more complex 
-scenarios or to handle vehicle rental fares, it is necessary to manually configure fares using the
-`fares` section in `build-config.json`. You can combine different fares (for example transit and
-vehicle-rental) by defining a `combinationStrategy` parameter, and a list of sub-fares to combine 
-(all fields starting with `fare` are considered to be sub-fares).
-
-```JSON
-// build-config.json
-{
-  // Select the custom fare "seattle"
-  "fares": "seattle",
-  // OR this alternative form that could allow additional configuration
-  "fares": {
-	"type": "seattle"
-  }
-}
-```
-
-```JSON
-// build-config.json
-{
-  "fares": {
-    // Combine two fares by simply adding them
-    "combinationStrategy": "additive",
-    // First fare to combine
-    "fare0": "new-york",
-    // Second fare to combine
-    "fare1": {
-      "type": "vehicle-rental-time-based",
-      "currency": "USD",
-      "prices": {
-          // For trip shorter than 30', $4 fare
-          "30":   4.00,
-          // For trip shorter than 1h, $6 fare
-          "1:00": 6.00
-      }
-    }
-    // We could also add fareFoo, fareBar...
-  }
-}
-```
-
-Turning the fare service _off_, this will ignore any fare data in the provided GTFS data.
-```JSON
-// build-config.json
-{
-  "fares": "off"
-}
-```
-
-
-The current list of custom fare type is:
-
-- `vehicle-rental-time-based` - accepting the following parameters:
-    - `currency` - the ISO 4217 currency code to use, such as `"EUR"` or `"USD"`,
-    - `prices` - a list of {time, price}. The resulting cost is the smallest cost where the elapsed time of vehicle rental is lower than the defined time.
-- `san-francisco` (no parameters)
-- `new-york` (no parameters)
-- `seattle` (no parameters)
-- `off` (no parameters)
-
-The current list of `combinationStrategy` is:
-
-- `additive` - simply adds all sub-fares.
-
-## OSM / OpenStreetMap configuration
-
-It is possible to adjust how OSM data is interpreted by OpenTripPlanner when building the road part of the routing graph.
-
-### Way property sets
-
-OSM tags have different meanings in different countries, and how the roads in a particular country or region are tagged affects routing. As an example are roads tagged with `highway=trunk (mainly) walkable in Norway, but forbidden in some other countries. This might lead to OTP being unable to snap stops to these roads, or by giving you poor routing results for walking and biking.
-You can adjust which road types that are accessible by foot, car & bicycle as well as speed limits, suitability for biking and walking.
-
-There are currently following wayPropertySets defined;
-
-- `default` which is based on California/US mapping standard
-- `finland` which is adjusted to rules and speeds in Finland
-- `norway` which is adjusted to rules and speeds in Norway
-- `uk` which is adjusted to rules and speed in the UK
-
-To add your own custom property set have a look at `org.opentripplanner.graph_builder.module.osm.NorwayWayPropertySet` and `org.opentripplanner.graph_builder.module.osm.DefaultWayPropertySet`. If you choose to mainly rely on the default rules, make sure you add your own rules first before applying the default ones. The mechanism is that for any two identical tags, OTP will use the first one.
-
-```JSON
-// build-config.json
-{
-  "osmWayPropertySet": "norway"
-}
-```
-
-
-### Custom naming
-
-You can define a custom naming scheme for elements drawn from OSM by defining an `osmNaming` field in `build-config.json`,
-such as:
-
-```JSON
-// build-config.json
-{
-  "osmNaming": "portland"
-}
-```
-
-There is currently only one custom naming module called `portland` (which has no parameters).
-
-
-# Router configuration
-
-This section covers all options that can be set for each router using the `router-config.json` file.
-These options can be applied by the OTP server without rebuilding the graph.
-
-config key | description | value type | value default | notes
----------- | ----------- | ---------- | ------------- | -----
-`routingDefaults` | Default routing parameters, which will be applied to every request | object |  | see [routing defaults](#routing-defaults)
-`streetRoutingTimeout` | maximum time limit for street route queries | double | null | units: seconds; see [timeout](#timeout)
-`requestLogFile` | Path to a plain-text file where requests will be logged | string | null | see [logging incoming requests](#logging-incoming-requests)
-`transit` | Transit tuning parameters | `TransitRoutingConfig` |  | see [Tuning transit routing](#Tuning-transit-routing)
-`updaters` | configure real-time updaters, such as GTFS-realtime feeds | object | null | see [configuring real-time updaters](#configuring-real-time-updaters)
-`transmodelApi` | configure Entur Transmodel API (**Sandbox**) | object | null | See the code for parameters, no doc provided.
-
-
-## Routing defaults
-
-There are many trip planning options used in the OTP web API, and more exist
-internally that are not exposed via the API. You may want to change the default value for some of these parameters,
-i.e. the value which will be applied unless it is overridden in a web API request.
-
-A full list of them can be found in the [RoutingRequest](https://github.com/opentripplanner/OpenTripPlanner/blob/v2.0.0/src/main/java/org/opentripplanner/routing/api/request/RoutingRequest.java).
-Any public field or setter method in this class can be given a default value using the routingDefaults section of
-`router-config.json` as follows:
-
-```JSON
-// router-config.json
-{
-    "routingDefaults": {
-        "walkSpeed": 2.0,
-        "stairsReluctance": 4.0,
-        "carDropoffTime": 240
-    }
-}
-```
-
-
-### Tuning transfer optimization
-
-The main purpose of transfer optimization is to handle cases where it is possible to transfer between two routes at more than one point (pair of stops). The transfer optimization ensures that transfers occur at the best possible location. By post-processing all paths returned by the router, OTP can apply sophisticated calculations that are too slow or not algorithmically valid within Raptor. Transfers are optimized before the paths are passed to the itinerary-filter-chain.
-
-For a detailed description of the design and the optimization calculations see the [design documentation](https://github.com/opentripplanner/OpenTripPlanner/blob/dev-2.x/src/main/java/org/opentripplanner/routing/algorithm/transferoptimization/package.md) (dev-2.x latest).
-
-#### Transfer optimization configuration
-
-To toggle transfer optimization on or off use the OTPFeature `OptimizeTransfers` (default is on). 
-You should leave this on unless there is a critical issue with it. The OTPFeature `GuaranteedTransfers` will toggle on and off the priority optimization (part of OptimizeTransfers).
-
-The optimized transfer service will try to, in order:
-
-1. Use transfer priority. This includes stay-seated and guaranteed transfers.
-2. Use the transfers with the best distribution of the wait-time, and avoid very short transfers.
-3. Avoid back-travel
-4. Boost stop-priority to select preferred and recommended stops.
-
-If two paths have the same transfer priority level, then we break the tie by looking at waiting
-times. The goal is to maximize the wait-time for each stop, avoiding situations where there is 
-little time available to make the transfer. This is balanced with the generalized-cost. The cost is
-adjusted with a new cost for wait-time (optimized-wait-time-cost).
-
-The defaults should work fine, but if you have results with short wait-times dominating a better 
-option or "back-travel", then try to increase the `minSafeWaitTimeFactor`, 
-`backTravelWaitTimeFactor` and/or `extraStopBoardAlightCostsFactor`.
-
-```JSON
-// router-config.json
-{
-  "routingDefaults": {
-    "transferOptimization": {
-      "optimizeTransferWaitTime": true,
-      "minSafeWaitTimeFactor": 5.0,
-      "backTravelWaitTimeFactor": 1.0,
-      "extraStopBoardAlightCostsFactor": 2.5
-    }
-  }
-}
-```
-See the [TransferOptimizationParameters](https://github.com/opentripplanner/OpenTripPlanner/blob/dev-2.x/src/main/java/org/opentripplanner/routing/algorithm/transferoptimization/api/TransferOptimizationParameters.java) (dev-2.x latest) for a description of these parameters.
-
-
-### Tuning itinerary filtering
-Nested inside `routingDefaults { itineraryFilters{...} }` in `router-config.json`.
-
-The purpose of the itinerary filter chain is to post process the result returned by the routing 
-search. The filters may modify itineraries, sort them, and filter away less preferable results.
-
-OTP2 may produce numerous _pareto-optimal_ results when using `time`, `number-of-transfers` and
-`generalized-cost` as criteria. Use the parameters listed here to reduce/filter the itineraries
-return by the search engine before returning the results to client. There is also a few mandatory
-none configurable filters removing none optimal results. You may see these filters pop-up in the
-filter debugging.
-
-config key | description | value type | value default
----------- | ----------- | ---------- | -------------
-`debug` | Enable this to attach a system notice to itineraries instead of removing them. This is very convenient when tuning the filters. | boolean | `false`
-`groupSimilarityKeepOne` | Pick ONE itinerary from each group after putting itineraries that is 85% similar together. | double | `0.85` (85%)
-`groupSimilarityKeepThree` | Reduce the number of itineraries to three itineraries by reducing each group of itineraries grouped by 68% similarity. | double | `0.68` (68%)
-`groupedOtherThanSameLegsMaxCostMultiplier` | Filter grouped itineraries, where the non-grouped legs are more expensive than in the lowest cost one.  | double | `2.0` (2x cost)
-`transitGeneralizedCostLimit` | A relative maximum limit for the generalized cost for transit itineraries. The limit is a linear function of the minimum generalized-cost. The function is used to calculate a max-limit. The max-limit is then used to to filter by generalized-cost. Transit itineraries with a cost higher than the max-limit is dropped from the result set. None transit itineraries is excluded from the filter. To set a filter to be _1 hour plus 2 times the best cost_ use: `3600 + 2.0 x`. To set an absolute value(3000s) use: `3000 + 0x`  | linear function | `3600 + 2.0 x`
-`nonTransitGeneralizedCostLimit` | A relative maximum limit for the generalized cost for non-transit itineraries. The max limit is calculated using ALL itineraries, but only non-transit itineraries will be filtered out. The limit is a linear function of the minimum generalized-cost. The function is used to calculate a max-limit. The max-limit is then used to to filter by generalized-cost. Non-transit itineraries with a cost higher than the max-limit is dropped from the result set. To set a filter to be _1 hour plus 2 times the best cost_ use: `3600 + 2.0 x`. To set an absolute value(3000s) use: `3000 + 0x`  | linear function | `3600 + 2.0 x`
-`bikeRentalDistanceRatio` | For routes that consist only of bike rental and walking what is the minimum fraction of _distance_ of the bike rental leg. This filters out results that consist of a long walk plus a relatively short bike rental leg. A value of `0.3` means that a minimum of 30% of the total distance must be spent on the bike in order for the result to be included. | double | `0.0`
-`parkAndRideDurationRatio` | For P+R routes that consist only of driving and walking what is the minimum fraction of _time_ of the driving leg. This filters out results that consist of driving plus a very long walk leg at the end. A value of `0.3` means that a minimum of 30% of the total time must be spent in the car in order for the result to be included. However, if there is only a single result, it is never filtered. | double | `0.0`
-
-
-#### Group by similarity filters
-
-The group-by-filter is a bit complex, but should be simple to use. Set `debug=true` and experiment
-with `searchWindow` and the three group-by parameters(`groupSimilarityKeepOne`,
-`groupSimilarityKeepThree` and `groupedOtherThanSameLegsMaxCostMultiplier`).
-
-The group-by-filter work by grouping itineraries together and then reducing the number of 
-itineraries in each group, keeping the itinerary/itineraries with the best itinerary 
-_generalized-cost_. The group-by function first pick all transit legs that account for more than N%
-of the itinerary based on distance traveled. This become the group-key. Two keys are the same if all
-legs in one of the keys also exist in the other. Note, one key may have a lager set of legs than 
-the other, but they can still be the same. When comparing two legs we compare the `tripId` and make
-sure the legs overlap in place and time. Two legs are the same if both legs ride at least a common
-subsection of the same trip. The `keepOne` filter will keep ONE itinerary in each group. The 
-`keepThree` keeps 3 itineraries for each group.
-
-The grouped itineraries can be further reduced by using `groupedOtherThanSameLegsMaxCostMultiplier`.
-This parameter filters out itineraries, where the legs that are not common for all the grouped 
-itineraries have a much higher cost, than the lowest in the group. By default, it filters out 
-itineraries that are at least double in cost for the non-grouped legs.
-
-
-### Drive-to-transit routing defaults
-
-When using the "park and ride" or "kiss and ride" modes (drive to transit), the initial driving time to reach a transit
-stop or park and ride facility is constrained. You can set a drive time limit in seconds by adding a line like
-`maxPreTransitTime = 1200` to the routingDefaults section. If the limit is too high on a very large street graph, routing
-performance may suffer.
-
-
-## Boarding and alighting times
-
-Sometimes there is a need to configure a longer ride or alighting times for specific modes, such as airplanes or ferries,
-where the check-in process needs to be done in good time before ride. The ride time is added to the time when going
-from the stop (offboard) vertex to the onboard vertex, and the alight time is added vice versa. The times are configured as
-seconds needed for the ride and alighting processes in `router-config.json` as follows:
-
-```JSON
-// router-config.json
-{
-  "routingDefaults": {
-    "boardSlackForMode": {
-      "AIRPLANE": 2700
-    },
-    "alightSlackForMode": {
-      "AIRPLANE": 1200
-    }
-  }
-}
-```
-
-## Timeout
-
-In OTP1 path searches sometimes toke a long time to complete. With the new Raptor algorithm this not
-the case anymore. The street part of the routing may still take a long time if searching very long
-distances. You can set the street routing timeout to avoid tying up server resources on pointless
-searches and ensure that your users receive a timely response. You can also limit the max distance
-to search for WALK, BIKE and CAR. When a search times out, a WARN level log entry is made with
-information that can help identify problematic searches and improve our routing methods. There are 
-no timeouts for the transit part of the routing search, instead configure a reasonable dynamic 
-search-window. To set the street routing timeout use the following config:
-
-```JSON
-// router-config.json
-{
-  "streetRoutingTimeout": 5.5
-}
-```
-
-This specifies a timeout in (optionally fractional) seconds. The search abort after this many seconds and any paths found are returned to the client.
-
-##maxAccessEgressDurationSecondsForMode
-
-Override the settings in maxAccessEgressDurationSeconds for specific street modes. This is done because 
-some street modes searches are much more resource intensive than others.
-
-```JSON
-// router-config.json
-"maxAccessEgressDurationSecondsForMode": {
-  "BIKE_RENTAL": 1200
-}
-```
-
-This will limit only the BIKE_RENTAL mode to 1200 seconds, while keeping the default limit for all
-other access/egress modes.
-
-## Logging incoming requests
-
-You can log some characteristics of trip planning requests in a file for later analysis. Some transit agencies and
-operators find this information useful for identifying existing or unmet transportation demand. Logging will be
-performed only if you specify a log file name in the router config:
-
-```JSON
-// router-config.json
-{
-  "requestLogFile": "/var/otp/request.log"
-}
-```
-
-Each line in the resulting log file will look like this:
-
-`2016-04-19T18:23:13.486 0:0:0:0:0:0:0:1 ARRIVE 2016-04-07T00:17 WALK,BUS,CABLE_CAR,TRANSIT,BUSISH 45.559737193889966 -122.64999389648438 45.525592487765635 -122.39044189453124 6095 3 5864 3 6215 3`
-
-The fields separated by whitespace are (in order):
-
-1. Date and time the request was received
-2. IP address of the user
-3. Arrive or depart search
-4. The arrival or departure time
-5. A comma-separated list of all transport modes selected
-6. Origin latitude and longitude
-7. Destination latitude and longitude
-
-Finally, for each itinerary returned to the user, there is a travel duration in seconds and the number of transit vehicles used in that itinerary.
-
-
-## Tuning transit routing
-Nested inside `transit {...}` in `router-config.json`.
-
-Some of these parameters for tuning transit routing is only available through configuration and cannot be set in the routing request. These parameters work together with the default routing request and the actual routing request.
-
-config key | description | value type | value default
----------- | ----------- | ---------- | -------------
-`maxNumberOfTransfers` | Use this parameter to allocate enough space for Raptor. Set it to the maximum number of transfers for any given itinerary expected to be found within the entire transit network. The memory overhead of setting this higher than the maximum number of transfers is very little so it is better to set it too high then to low. | int | `12`
-`scheduledTripBinarySearchThreshold` | The threshold is used to determine when to perform a binary trip schedule search to reduce the number of trips departure time lookups and comparisons. When testing with data from Entur and all of Norway as a Graph, the optimal value was around 50. Changing this may improve the performance with just a few percent. | int | `50`
-`iterationDepartureStepInSeconds` | Step for departure times between each RangeRaptor iterations. A transit network usually uses minute resolution for its depature and arrival times. To match that, set this variable to 60 seconds. | int | `60`
-`searchThreadPoolSize` | Split a travel search in smaller jobs and run them in parallel to improve performance. Use this parameter to set the total number of executable threads available across all searches. Multiple searches can run in parallel - this parameter have no effect with regard to that. If 0, no extra threads are started and the search is done in one thread. | int | `0`
-`dynamicSearchWindow` | The dynamic search window coefficients used to calculate the EDT(earliest-departure-time), LAT(latest-arrival-time) and SW(raptor-search-window) using heuristics. | object | `null`
-`stopTransferCost` | Use this to set a stop transfer cost for the given [TransferPriority](https://github.com/opentripplanner/OpenTripPlanner/blob/v2.0.0/src/main/java/org/opentripplanner/model/TransferPriority.java). The cost is applied to boarding and alighting at all stops. All stops have a transfer cost priority set, the default is `ALLOWED`. The `stopTransferCost` parameter is optional, but if listed all values must be set. | enum map | `null`
-`transferCacheMaxSize` | The maximum number of distinct transfers parameters (`RoutingRequest`s) to cache pre-calculated transfers for. If too low, requests may be slower. If too high, more memory may be used then required. | int | `25`
-`pagingSearchWindowAdjustments` | The provided array of durations is used to increase the search-window for the next/previous page when the current page return few options. If ZERO results is returned the first duration in the list is used, if ONE result is returned then the second duration is used and so on. The duration is added to the existing search-window and inserted into the next and previous page cursor. See JavaDoc for [TransitTuningParameters#pagingSearchWindowAdjustments](https://github.com/opentripplanner/OpenTripPlanner/blob/v2.0.0/src/main/java/org/opentripplanner/routing/algorithm/raptor/transit/TransitTuningParameters.java) for more info.  | duration[] | `["4h", "2h", "1h", "30m", "20m", "10m"]`
-
-### Tuning transit routing - Dynamic search window
-Nested inside `transit : { dynamicSearchWindow : { ... } }` in `router-config.json`.
-
-config key | description | value type | value default
----------- | ----------- | ---------- | -------------
-`minTransitTimeCoefficient` | The coefficient to multiply with minimum transit time found using a heuristic search. This scaled value is added to the `minWinTimeMinutes`. A value between `0.0` to `3.0` is expected to give ok results. | double | `0.5`
-`minWaitTimeCoefficient` | The coefficient to multiply with a minimum wait time estimated based on the heuristic search. This will increase the search-window in low transit frequency areas. This value is added to the `minWinTimeMinutes`. A value between `0.0` to `1.0` is expected to give ok results. | double | `0.5`
-`minWinTimeMinutes` | The constant minimum number of minutes for a raptor search window. Use a value between 20-180 minutes in a normal deployment. | int | `40`
-`maxWinTimeMinutes` | Set an upper limit to the calculation of the dynamic search window to prevent exceptionable cases to cause very long search windows. Long search windows consumes a lot of resources and may take a long time. Use this parameter to tune the desired maximum search time. | int | `180` (3 hours)
-`stepMinutes` | The search window is rounded of to the closest multiplication of N minutes. If N=10 minutes, the search-window can be 10, 20, 30 ... minutes. It the computed search-window is 5 minutes and 17 seconds it will be rounded up to 10 minutes. | int | `10`
-
-
-### Tuning transit routing - Stop transfer cost
-Nested inside `transit : { stopTransferCost : { ... } }` in `router-config.json`.
-
-This _cost_ is in addition to other costs like `boardCost` and indirect cost from waiting (board-/alight-/transfer slack). You should account for this when you tune the routing search parameters.
-
-If not set the `stopTransferCost` is ignored. This is only available for NeTEx imported Stops. 
-
-The cost is a scalar, but is equivalent to the felt cost of riding a transit trip for 1 second.
-
-config key | description | value type 
----------- | ----------- | ---------- 
-`DISCOURAGED` | Use a very high cost like `72 000` to eliminate transfers ath the stop if not the only option. | int
-`ALLOWED` | Allowed, but not recommended. Use something like `150`. | int 
-`RECOMMENDED` | Use a small cost penalty like `60`. | int
-`PREFERRED` | The best place to do transfers. Should be set to `0`(zero). | int 
-
-Use values in a range from `0` to `100 000`. **All key/value pairs are required if the `stopTransferCost` is listed.** 
-
-
-### Transit example
-```JSON
-// router-config.json
-{
-    "transit": {
-        "maxNumberOfTransfers": 12,
-        "scheduledTripBinarySearchThreshold": 50,
-        "iterationDepartureStepInSeconds": 60,
-        "searchThreadPoolSize": 0,
-        "dynamicSearchWindow": {
-            "minTransitTimeCoefficient" : 0.5,
-            "minWaitTimeCoefficient" : 0.5,
-            "minTimeMinutes": 30,
-            "maxLengthMinutes" : 360,
-            "stepMinutes": 10
-        },
-        "stopTransferCost": {
-            "DISCOURAGED": 72000,
-            "ALLOWED":       150,
-            "RECOMMENDED":    60,
-            "PREFERRED":       0
-        }
-    }
-}
-```
-
-## Real-time data
-
-GTFS feeds contain *schedule* data that is is published by an agency or operator in advance. The feed does not account
- for unexpected service changes or traffic disruptions that occur from day to day. Thus, this kind of data is also
- referred to as 'static' data or 'theoretical' arrival and departure times.
-
-### GTFS-Realtime
-
-The [GTFS-RT spec](https://developers.google.com/transit/gtfs-realtime/) complements GTFS with three additional kinds of
-feeds. In contrast to the base GTFS schedule feed, they provide *real-time* updates (*'dynamic'* data) and are are
-updated from minute to minute.
-
-- **Alerts** are text messages attached to GTFS objects, informing riders of disruptions and changes.
-
-- **TripUpdates** report on the status of scheduled trips as they happen, providing observed and predicted arrival and
-departure times for the remainder of the trip.
-
-- **VehiclePositions** give the location of some or all vehicles currently in service, in terms of geographic coordinates
-or position relative to their scheduled stops.
-
-### Vehicle rental systems using GBFS
-
-Besides GTFS-RT transit data, OTP can also fetch real-time data about vehicle rental networks including the number
-of bikes and free parking spaces at each station. We support vehicle rental systems from using GBFS feed format.
-
-### Vehicle parking (sandbox feature)
-
-Vehicle parking options and configuration is documented in its [sandbox documentation](sandbox/VehicleParking.md).
-
-### Configuring real-time updaters
-
-Real-time data can be provided using either a pull or push system. In a pull configuration, the GTFS-RT consumer polls the
-real-time provider over HTTP. That is to say, OTP fetches a file from a web server every few minutes. In the push
-configuration, the consumer opens a persistent connection to the GTFS-RT provider, which then sends incremental updates
-immediately as they become available. OTP can use both approaches. The [OneBusAway GTFS-realtime exporter project](https://github.com/OneBusAway/onebusaway-gtfs-realtime-exporter) provides this kind of streaming, incremental updates over a websocket rather than a single large file.
-
-Real-time data sources are configured in `router-config.json`. The `updaters` section is an array of JSON objects, each
-of which has a `type` field and other configuration fields specific to that type. Common to all updater entries that
-connect to a network resource is the `url` field.
-
-```JSON
-// router-config.json
-{
-    // Routing defaults are any public field or setter in the Java class
-    // org.opentripplanner.routing.api.request.RoutingRequest
-    "routingDefaults": {
-        "numItineraries": 6,
-        "walkSpeed": 2.0,
-        "stairsReluctance": 4.0,
-        "carDropoffTime": 240
-    },
-
-    "updaters": [
-
-        // GTFS-RT service alerts (frequent polling)
-        {
-            "type": "real-time-alerts",
-            "frequencySec": 30,
-            "url": "http://developer.trimet.org/ws/V1/FeedSpecAlerts/appID/0123456789ABCDEF",
-            "feedId": "TriMet"
-        },
-
-        //<!--- Tampa Area GBFS bike share -->
-        {
-          "type": "vehicle-rental",
-          "frequencySec": 300,
-          "sourceType": "gbfs",
-          "url": "http://coast.socialbicycles.com/opendata/gbfs.json"
-        },
-
-        // Vehicle parking availability
-        {
-            "type": "vehicle-parking"
-        },
-
-        // Polling for GTFS-RT TripUpdates)
-        {
-            "type": "stop-time-updater",
-            "frequencySec": 60,
-            // this is either http or file... shouldn't it default to http or guess from the presence of a URL?
-            "sourceType": "gtfs-http",
-            "url": "http://developer.trimet.org/ws/V1/TripUpdate/appID/0123456789ABCDEF",
-            "feedId": "TriMet"
-        },
-
-        // Streaming differential GTFS-RT TripUpdates over websockets
-        {
-            "type": "websocket-gtfs-rt-updater"
-        }
-    ]
-}
-```
-
-#### GBFS Configuration
-
-[GBFS](https://github.com/NABSA/gbfs) is used for a variety of shared mobility services, with partial support for both v1 and v2.2 ([list of known GBFS feeds](https://github.com/NABSA/gbfs/blob/master/systems.csv)).
-
-To add a GBFS feed to the router add one entry in the `updater` field of `router-config.json` in the format:
-
-```JSON
-// router-config.json
-{
-   "type": "vehicle-rental",
-   "sourceType": "gbfs",
-   // frequency in seconds in which the GBFS service will be polled
-   "frequencySec": 60,
-   // The URL of the GBFS feed auto-discovery file
-   "url": "http://coast.socialbicycles.com/opendata/gbfs.json",
-   // Optionally specify the language version of the feed to use. If no language is set, the first language in the feed is used. 
-   "language": "en",
-   // if it should be possible to arrive at the destination with a rented bicycle, without dropping it off
-   "allowKeepingRentedBicycleAtDestination": true
-}
-```
-
-##### Arriving with rental bikes at the destination
-
-In some cases it may be useful to not drop off the rented bicycle before arriving at the
-destination. This is useful if bicycles may only be rented for round trips, or the destination is an
-intermediate place.
-
-For this to be possible three things need to be configured:
-
-1. In the updater configuration `allowKeepingRentedBicycleAtDestination` should be set to `true`.
-
-2. `allowKeepingRentedBicycleAtDestination` should also be set for each request, either using
-   [routing defaults](#routing-defaults), or per-request.
-
-3. If keeping the bicycle at the destination should be discouraged, then
-   `keepingRentedBicycleAtDestinationCost` (default: `0`) may also be set in the
-   [routing defaults](#routing-defaults).
-
-#### Vehicle Rental Service Directory configuration (sandbox feature)
-
-To configure and url for the [VehicleRentalServiceDirectory](sandbox/VehicleRentalServiceDirectory.md).
-
-```JSON
-// router-config.json
-{
-  "vehicleRentalServiceDirectory": {
-    "url": "https://api.dev.entur.io/mobility/v1/bikes"
-  }
-}
-```
-
-# Configure using command-line arguments
-
-Certain settings can be provided on the command line, when starting OpenTripPlanner. See the `CommandLineParameters` class for [a full list of arguments](https://github.com/opentripplanner/OpenTripPlanner/blob/v2.0.0/src/main/java/org/opentripplanner/standalone/config/CommandLineParameters.java).
->>>>>>> ed0437b2
+`FloatingBike` | Enable floating bike routing | no | yes