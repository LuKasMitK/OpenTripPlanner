--- conflicted
+++ resolved
@@ -3,15 +3,10 @@
 ## Build config
 
 These properties changed names from:
-<<<<<<< HEAD
-- `htmlAnnotations` to `dataImportReport`
-- `maxHtmlAnnotationsPerFile` to `maxDataImportIssuesPerFile`
-=======
  - `htmlAnnotations` to `dataImportReport`
  - `maxHtmlAnnotationsPerFile` to `maxDataImportIssuesPerFile`
  - `boardTimes` to `routingDefaults.boardSlackByMode`
  - `alightTimes` to `routingDefaults.alightSlackByMode`
->>>>>>> 85a62075
  
  ## Command line
  The command line parameters are changed. Use the `--help` option to get the current documentation,
@@ -30,15 +25,11 @@
  
  ### RoutingRequest changes
  See JavaDoc on the RoutingRequest for full documentation of deprecated fields and doc on new fields. 
- Her is a short list of new filed:
+ Her is a short list of new fields:
  
-<<<<<<< HEAD
-- `searchWindow` Limit the departure window or arrival window for the routing search.
-=======
  - `searchWindow` Limit the departure window or arrival window for the routing search.
  - `boardSlackByMode` How much time boarding a vehicle takes for each given mode.
  - `alightSlackByMode` How much time alighting a vehicle takes for each given mode.
->>>>>>> 85a62075
   
  ### Response changes
 
