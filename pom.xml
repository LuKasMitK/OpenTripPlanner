<?xml version="1.0" encoding="UTF-8"?>
<project xmlns="http://maven.apache.org/POM/4.0.0" xmlns:xsi="http://www.w3.org/2001/XMLSchema-instance" xsi:schemaLocation="http://maven.apache.org/POM/4.0.0 http://maven.apache.org/maven-v4_0_0.xsd">
    <modelVersion>4.0.0</modelVersion>

    <name>OpenTripPlanner</name>
    <description>The OpenTripPlanner multimodal journey planning system</description>
    <url>http://opentripplanner.org</url>

    <groupId>org.opentripplanner</groupId>
    <artifactId>otp</artifactId>
    <version>1.4.0-SNAPSHOT</version>
    <packaging>jar</packaging>

    <licenses>
        <license>
            <name>GNU Lesser General Public License</name>
            <url>https://www.gnu.org/licenses/lgpl-3.0.txt</url>
        </license>
    </licenses>

    <!-- Developer entries are provided only for Steering Committee members.
       For other contributors, see https://github.com/opentripplanner/OpenTripPlanner/graphs/contributors -->
    <developers>
        <developer>
            <name>Andrew Byrd</name>
            <email>andrew@fastmail.net</email>
            <organization>Conveyal</organization>
            <organizationUrl>http://conveyal.com/</organizationUrl>
        </developer>
        <developer>
            <name>David Emory</name>
            <email>david.emory@gmail.com</email>
            <organization>Conveyal</organization>
            <organizationUrl>http://conveyal.com/</organizationUrl>
        </developer>
        <developer>
            <name>Matt Conway</name>
            <email>matt@indicatrix.org</email>
            <organization>Conveyal</organization>
            <organizationUrl>http://conveyal.com/</organizationUrl>
        </developer>
        <developer>
            <name>David Novalis Turner</name>
            <email>novalis@novalis.org</email>
            <organization>Ex-OpenPlans</organization>
            <organizationUrl>http://openplans.org/</organizationUrl>
        </developer>
        <developer>
            <name>Laurent Grégoire</name>
            <email>laurent.gregoire@protonmail.ch</email>
            <organization>Mecatran</organization>
            <organizationUrl>http://www.mecatran.com/</organizationUrl>
        </developer>
        <developer>
            <name>Frank Purcell</name>
            <email>fxpurcell@gmail.com</email>
            <organization>Portland TriMet</organization>
            <organizationUrl>https://trimet.org/</organizationUrl>
        </developer>
        <developer>
            <name>Tuukka Hastrup</name>
            <email>tuukka.hastrup@hsl.fi</email>
            <organization>Helsingin Seudun Liikenne</organization>
            <organizationUrl>https://www.hsl.fi/</organizationUrl>
        </developer>
        <developer>
            <name>Jasper Hartong</name>
            <email>jasper@calendar42.com</email>
            <organization>Calendar42</organization>
            <organizationUrl>http://site.calendar42.com/</organizationUrl>
        </developer>
    </developers>

    <scm>
        <connection>scm:git:http://github.com/opentripplanner/OpenTripPlanner.git</connection>
        <developerConnection>scm:git:ssh://git@github.com/opentripplanner/OpenTripPlanner.git</developerConnection>
        <url>http://github.com/opentripplanner/OpenTripPlanner</url>
    </scm>

    <properties>
        <geotools.version>10.5</geotools.version>
        <jackson.version>2.5.3</jackson.version>
        <project.build.sourceEncoding>UTF-8</project.build.sourceEncoding>
        <aws.version>1.9.39</aws.version>
    </properties>

    <distributionManagement>
        <!-- We are using Sonatype Nexus Staging instead of Maven Release plugin.
             Only a snapshot repo should be configured. Releases are done from that snapshot staging repo. -->
        <snapshotRepository>
            <id>ossrh</id>
            <url>https://oss.sonatype.org/content/repositories/snapshots</url>
        </snapshotRepository>
    </distributionManagement>

    <build>
        <!-- Filtering will perform substitution on maven-version.properties, see git commit id plugin below. -->
        <resources>
            <resource>
                <directory>src/main/resources</directory>
                <filtering>true</filtering>
            </resource>
            <resource>
                <directory>src/client</directory>
                <targetPath>client</targetPath>
                <filtering>false</filtering>
            </resource>
        </resources>
        <testResources>
            <testResource>
                <directory>src/test/resources</directory>
            </testResource>
            <testResource>
                <!-- Shell scripts to start up OTP, need to be filtered to insert the JAR file name. -->
                <!-- These are treated as testResources rather than resources to keep them out of the JAR. -->
                <!-- The staging repo will reject a JAR containing them as they use traversal paths (../..). -->
                <directory>src/scripts</directory>
                <filtering>true</filtering>
                <!-- Copy the scripts up into the root of the repo, not /target/classes -->
                <targetPath>../..</targetPath>
            </testResource>
        </testResources>
        <pluginManagement>
            <plugins>
                <!-- m2eclipse lifecycle mapping configuration. This controls which Maven build goals should
                be performed during incremental builds within the Eclipse IDE. There are sensible defaults
                for most plugins, but some others require manual configuration with <action><ignore /> or
                <action><execute /> filters. This section only affects incremental builds within Eclipse,
                not command-line Maven builds. That's why it's a pluginManagement without an accompanying plugin. -->
                <plugin>
                    <groupId>org.eclipse.m2e</groupId>
                    <artifactId>lifecycle-mapping</artifactId>
                    <version>1.0.0</version>
                    <configuration>
                        <lifecycleMappingMetadata>
                            <pluginExecutions>
                                <pluginExecution>
                                    <pluginExecutionFilter>
                                        <groupId>org.apache.maven.plugins</groupId>
                                        <artifactId>maven-dependency-plugin</artifactId>
                                        <versionRange>[1.0,)</versionRange>
                                        <goals>
                                            <goal>copy-dependencies</goal>
                                        </goals>
                                    </pluginExecutionFilter>
                                    <action>
                                        <ignore />
                                    </action>
                                </pluginExecution>
                                <pluginExecution>
                                    <pluginExecutionFilter>
                                        <groupId>pl.project13.maven</groupId>
                                        <artifactId>git-commit-id-plugin</artifactId>
                                        <versionRange>[1.0,)</versionRange>
                                        <goals>
                                            <goal>revision</goal>
                                        </goals>
                                    </pluginExecutionFilter>
                                    <action>
                                        <execute />
                                    </action>
                                </pluginExecution>
                            </pluginExecutions>
                        </lifecycleMappingMetadata>
                    </configuration>
                </plugin>
            </plugins>
        </pluginManagement>

        <plugins>
            <plugin>
                <groupId>org.apache.maven.plugins</groupId>
                <artifactId>maven-compiler-plugin</artifactId>
                <version>3.1</version>
                <configuration>
                    <!-- Target Java versions -->
                    <source>1.8</source>
                    <target>1.8</target>
                </configuration>
            </plugin>
            <plugin>
                <!-- Recommended way to deploy to OSSRH , which allows deferred manual release to Central. -->
                <groupId>org.sonatype.plugins</groupId>
                <artifactId>nexus-staging-maven-plugin</artifactId>
                <version>1.6.7</version>
                <extensions>true</extensions>
                <configuration>
                    <serverId>ossrh</serverId>
                    <nexusUrl>https://oss.sonatype.org/</nexusUrl>
                    <autoReleaseAfterClose>true</autoReleaseAfterClose>
                </configuration>
            </plugin>
            <plugin>
                <groupId>com.webcohesion.enunciate</groupId>
                <artifactId>enunciate-maven-plugin</artifactId>
                <version>2.4.0</version>
                <executions>
                    <execution>
                        <!-- override default binding to process-sources phase (enunciate generates web services). -->
                        <phase>site</phase>
                        <goals>
                            <goal>docs</goal>
                        </goals>
                    </execution>
                </executions>
                <configuration>
                    <docsDir>${project.build.directory}/site/enunciate</docsDir>
                </configuration>
            </plugin>
            <plugin>
                <!-- This plugin must be configured both here (for attach-javadoc during release)
                and in "reports" (for site generation), preferably with identical version numbers. -->
                <groupId>org.apache.maven.plugins</groupId>
                <artifactId>maven-javadoc-plugin</artifactId>
                <version>2.10.3</version>
                <configuration>
                    <!-- Turn off Java 8 strict Javadoc checking -->
                    <additionalparam>-Xdoclint:none</additionalparam>
                </configuration>
                <executions>
                    <!-- Compress Javadoc into JAR and include that JAR when deploying. -->
                    <execution>
                        <id>attach-javadocs</id>
                        <goals>
                            <goal>jar</goal>
                        </goals>
                    </execution>
                </executions>
            </plugin>
            <plugin>
                <groupId>org.apache.maven.plugins</groupId>
                <artifactId>maven-source-plugin</artifactId>
                <executions>
                    <execution>
                        <id>attach-sources</id>
                        <goals>
                            <goal>jar-no-fork</goal>
                        </goals>
                    </execution>
                </executions>
            </plugin>
            <plugin>
                <groupId>org.apache.maven.plugins</groupId>
                <artifactId>maven-gpg-plugin</artifactId>
                <version>1.5</version>
                <executions>
                    <execution>
                        <id>sign-artifacts</id>
                        <!-- We sign in the verify phase, which means it will happen for install and deploy but not package. -->
                        <phase>verify</phase>
                        <goals>
                            <goal>sign</goal>
                        </goals>
                    </execution>
                </executions>
            </plugin>
            <plugin>
                <groupId>org.apache.maven.plugins</groupId>
                <artifactId>maven-surefire-plugin</artifactId>
                <version>2.21.0</version>
                <configuration>
                    <argLine>-Xmx2G</argLine>
                    <!-- Jenkins needs XML test reports to determine whether the build is stable. -->
                    <disableXmlReport>false</disableXmlReport>
                </configuration>
            </plugin>
            <plugin>
                <!-- Get current Git commit information for use in MavenVersion class.
                  Commit information is stored in Maven variables, which are then substituted
                  into the properties file. The plugin has a mode to generate a git.properties file,
                  but we need the Maven project version as well, so we perform substitution. -->
                <groupId>pl.project13.maven</groupId>
                <artifactId>git-commit-id-plugin</artifactId>
                <version>2.1.15</version>
                <executions>
                    <execution>
                        <goals>
                            <goal>revision</goal>
                        </goals>
                    </execution>
                </executions>
                <configuration>
                    <verbose>false</verbose>
                    <dotGitDirectory>${project.basedir}.git</dotGitDirectory>
                    <failOnNoGitDirectory>false</failOnNoGitDirectory>
                    <failOnUnableToExtractRepoInfo>false</failOnUnableToExtractRepoInfo>
                </configuration>
            </plugin>

            <!-- There used to be a dependency-plugin:copy-dependencies plugin entry
              here, but the shade-plugin will explode the dependencies even if they aren't
              manually copied in. -->

            <plugin>
                <!-- We want to create a standalone jar that can be run on the command
                  line. Java does not really allow this - you cannot place jars inside of jars.
                  You must either provide all the dependency jars to the user (usually lib/
                  under the directory containing the runnable jar) or explode all the jars
                  and repackage them into a single jar. The problem is that while class files
                  are nicely organized into the package namespace and should not collide, the
                  META-INF directories of the jars will collide. Maven's standard assembly
                  plugin does not account for this and will just clobber metadata. This then
                  causes runtime errors, particularly with Spring. Instead, we use the shade
                  plugin which has transformers that will for example append files of the same
                  name rather than overwrite them in the combined JAR. NB: Don't use a version
                  of the shade plugin older than 1.3.2, as it fixed MSHADE-76 (files not merged
                  properly if some input files are missing a terminating newline) -->
                <groupId>org.apache.maven.plugins</groupId>
                <artifactId>maven-shade-plugin</artifactId>
                <version>2.2</version>
                <executions>
                    <execution>
                        <phase>package</phase>
                        <goals>
                            <goal>shade</goal>
                        </goals>
                        <configuration>
                            <filters>
                                <filter>
                                    <!-- exclude signatures from merged JAR to avoid invalid signature messages -->
                                    <artifact>*:*</artifact>
                                    <excludes>
                                        <exclude>META-INF/*.SF</exclude>
                                        <exclude>META-INF/*.DSA</exclude>
                                        <exclude>META-INF/*.RSA</exclude>
                                    </excludes>
                                </filter>
                            </filters>
                            <!-- The shaded JAR will not be the main artifact for the project, it will be attached
                              for deployment in the way source and docs are. -->
                            <shadedArtifactAttached>true</shadedArtifactAttached>
                            <shadedClassifierName>shaded</shadedClassifierName>
                            <!-- MinimizeJar removes unused classes, (classes not imported explicitly by name).
                              We have eliminated most Jersey auto-scanning, but there is still some need for include
                              filters to force-include classes that are dynamically loaded by name/auto-scanned. -->
                            <!-- This roughly halves the size of the OTP JAR, bringing it down to around 20 MB.
                              <minimizeJar>true</minimizeJar>
                              <filters> <filter> <artifact>com.sun.jersey:*</artifact> <includes> <include>**</include>
                              </includes> </filter> <filter> <artifact>org.opentripplanner:*</artifact>
                              <includes> <include>**</include> </includes> </filter> </filters> -->
                            <transformers>
                                <transformer implementation="org.apache.maven.plugins.shade.resource.ServicesResourceTransformer" />
                                <transformer implementation="org.apache.maven.plugins.shade.resource.ManifestResourceTransformer">
                                    <manifestEntries>
                                        <Main-Class>org.opentripplanner.standalone.OTPMain</Main-Class>
                                        <!-- The ImageIO lines allow some image reader plugins to work
                                             https://stackoverflow.com/questions/7051603/jai-vendorname-null#18495658 -->
                                        <Specification-Title>Java Advanced Imaging Image I/O
                                            Tools
                                        </Specification-Title>
                                        <Specification-Version>1.1</Specification-Version>
                                        <Specification-Vendor>Sun Microsystems, Inc.</Specification-Vendor>
                                        <Implementation-Title>com.sun.media.imageio</Implementation-Title>
                                        <Implementation-Version>1.1</Implementation-Version>
                                        <Implementation-Vendor>Sun Microsystems, Inc.</Implementation-Vendor>
                                        <Extension-Name>com.sun.media.imageio</Extension-Name>
                                    </manifestEntries>
                                </transformer>
                            </transformers>
                        </configuration>
                    </execution>
                </executions>
            </plugin>
        </plugins>
    </build>

    <reporting>
        <!--
        Reporting plugin versions cannot be managed with entries in <build><plugins><pluginmanagement>
        but would need a separate <reporting><plugins><pluginmanagement> section.
        -->
        <plugins>
            <plugin>
                <groupId>org.apache.maven.plugins</groupId>
                <artifactId>maven-project-info-reports-plugin</artifactId>
                <version>2.7</version>
                <reportSets>
                    <reportSet>
                        <reports>
                            <!-- empty: disable project-info reports -->
                        </reports>
                    </reportSet>
                </reportSets>
            </plugin>
            <plugin>
                <!-- This plugin must be configured both here (for site generation) and in "build"
                (for attach-javadoc during release), preferably with identical version numbers. -->
                <groupId>org.apache.maven.plugins</groupId>
                <artifactId>maven-javadoc-plugin</artifactId>
                <version>2.10.3</version>
                <configuration>
                    <!-- Turn off Java 8 strict Javadoc checking -->
                    <additionalparam>-Xdoclint:none</additionalparam>
                </configuration>
                <reportSets>
                    <reportSet>
                        <reports>
                            <!-- enable only aggregate-level javadoc generation -->
                            <report>aggregate</report>
                        </reports>
                    </reportSet>
                </reportSets>
            </plugin>
        </plugins>
    </reporting>

    <repositories>
        <!-- Hack to force maven to check central first. Maven central is inherited from the superpom,
          but ends up at the end of the list. Though most of the time the artifact is in central,
          Maven tries to download from every other repository and fails before checking central.
          Do not change the id from central2 to central, otherwise the entry will be ignored. -->
        <repository>
            <id>central2</id>
            <name>check central first to avoid a lot of not found warnings</name>
            <url>https://repo1.maven.org/maven2</url>
        </repository>
        <repository>
            <id>download.java.net</id>
            <name>Java.net Repository for Maven</name>
            <url>http://download.java.net/maven/2/</url>
        </repository>
        <repository>
            <id>osgeo</id>
            <name>Open Source Geospatial Foundation Repository</name>
            <url>http://download.osgeo.org/webdav/geotools/</url>
        </repository>
        <repository>
            <id>axis</id>
            <name>axis</name>
            <url>https://people.apache.org/repo/m1-ibiblio-rsync-repository/org.apache.axis2/</url>
        </repository>
        <repository>
          <id>sonatype-oss</id>
          <name>Sonatype OSS</name>
          <url>https://oss.sonatype.org/content/repositories/snapshots/</url>
        </repository>
        <repository>
            <id>conveyal</id>
            <name>Conveyal Maven Repository</name>
            <url>https://maven.conveyal.com/</url>
        </repository>
        <repository>
            <id>onebusaway-releases</id>
            <name>Onebusaway Releases Repo</name>
            <url>http://nexus.onebusaway.org/content/repositories/releases/</url>
        </repository>
    </repositories>

    <dependencies>
        <!-- Amazon AWS client libraries -->
        <dependency>
            <groupId>com.amazonaws</groupId>
            <artifactId>aws-java-sdk-s3</artifactId>
            <version>${aws.version}</version>
        </dependency>
        <dependency>
            <groupId>com.amazonaws</groupId>
            <artifactId>aws-java-sdk-ec2</artifactId>
            <version>${aws.version}</version>
        </dependency>
        <dependency>
            <groupId>com.amazonaws</groupId>
            <artifactId>aws-java-sdk-sqs</artifactId>
            <version>${aws.version}</version>
        </dependency>
        <!-- Fast drop-in serialization including compound value types (structs) for Java -->
        <dependency>
            <groupId>de.ruedigermoeller</groupId>
            <artifactId>fst</artifactId>
            <version>2.34</version>
        </dependency>
        <!-- Logging library, implements slf4j logging API -->
        <dependency>
            <groupId>ch.qos.logback</groupId>
            <artifactId>logback-classic</artifactId>
            <version>1.0.13</version>
        </dependency>
        <!-- Jersey uses java.util logging, redirect it to slf4j API (we use the Logback implementation) -->
        <dependency>
            <groupId>org.slf4j</groupId>
            <artifactId>jul-to-slf4j</artifactId>
            <version>1.7.6</version>
        </dependency>
        <!-- AWS SDK uses Java commons logging. Redirect it to the slf4j API (we use the Logback implementation) -->
        <!-- Why does this work? It seems like we'd need to declare JCL "provided" to avoid using the true JCL. -->
        <dependency>
            <groupId>org.slf4j</groupId>
            <artifactId>jcl-over-slf4j</artifactId>
            <version>1.7.6</version>
        </dependency>
        <!-- Guava provides improved collections, among other things. -->
        <dependency>
            <groupId>com.google.guava</groupId>
            <artifactId>guava</artifactId>
            <version>18.0</version>
        </dependency>
        <!-- Trove provides optimized map/set collections for native types (int, long...) -->
        <dependency>
            <groupId>net.sf.trove4j</groupId>
            <artifactId>trove4j</artifactId>
            <version>3.0.3</version>
        </dependency>

        <!-- GEOTOOLS AND JTS TOPOLOGY: geometry, rasters and projections. -->
        <!-- GEOTOOLS includes JTS as a transitive dependency. -->
        <dependency>
            <groupId>org.geotools</groupId>
            <artifactId>gt-geojson</artifactId>
            <version>${geotools.version}</version>
        </dependency>
        <dependency>
            <groupId>org.geotools</groupId>
            <artifactId>gt-referencing</artifactId>
            <version>${geotools.version}</version>
        </dependency>
        <dependency>
            <groupId>org.geotools</groupId>
            <artifactId>gt-referencing3D</artifactId>
            <version>${geotools.version}</version>
        </dependency>
        <dependency>
            <groupId>org.geotools</groupId>
            <artifactId>gt-coverage</artifactId>
            <version>${geotools.version}</version>
        </dependency>
        <dependency>
            <groupId>org.geotools</groupId>
            <artifactId>gt-arcgrid</artifactId>
            <version>${geotools.version}</version>
        </dependency>
        <dependency>
            <groupId>org.geotools</groupId>
            <artifactId>gt-shapefile</artifactId>
            <version>${geotools.version}</version>
        </dependency>
        <dependency>
            <groupId>org.geotools</groupId>
            <artifactId>gt-geotiff</artifactId>
            <version>${geotools.version}</version>
        </dependency>
        <dependency>
            <groupId>org.geotools</groupId>
            <artifactId>gt-wfs</artifactId>
            <version>${geotools.version}</version>
        </dependency>
        <!-- provides EPSG database for projections (shapefile loading) -->
        <dependency>
            <groupId>org.geotools</groupId>
            <artifactId>gt-epsg-hsql</artifactId>
            <version>${geotools.version}</version>
        </dependency>

        <!-- TODO: this should be replaced by Jackson serialization -->
        <dependency>
            <groupId>de.grundid.opendatalab</groupId>
            <artifactId>geojson-jackson</artifactId>
            <version>1.2</version>
            <!-- We explicitely exclude jackson-core/databind as we use a more recent
                 version than the one geojson-jackson depends on, and the two seems to
                 be somehow incompatible. -->
            <exclusions>
                <exclusion>
                    <groupId>com.fasterxml.jackson.core</groupId>
                    <artifactId>jackson-core</artifactId>
                </exclusion>
                <exclusion>
                    <groupId>com.fasterxml.jackson.core</groupId>
                    <artifactId>jackson-databind</artifactId>
                </exclusion>
            </exclusions>
        </dependency>

        <dependency>
            <groupId>com.conveyal</groupId>
            <artifactId>jackson2-geojson</artifactId>
            <version>0.8</version>
        </dependency>

        <!-- TESTING -->
        <dependency>
            <groupId>junit</groupId>
            <artifactId>junit</artifactId>
<<<<<<< HEAD
            <version>4.12</version>
=======
            <version>4.11</version>
>>>>>>> 0cfb77d4
            <scope>test</scope>
        </dependency>
        <dependency>
            <groupId>org.mockito</groupId>
            <artifactId>mockito-all</artifactId>
            <version>1.10.19</version>
            <scope>test</scope>
        </dependency>
        <!-- wiremock is used to mock http requests -->
        <dependency>
            <groupId>com.github.tomakehurst</groupId>
            <artifactId>wiremock-standalone</artifactId>
            <version>2.14.0</version>
            <scope>test</scope>
        </dependency>

        <!-- Jersey annontation-driven REST web services (JAX-RS implementation) -->
        <dependency>
            <groupId>org.glassfish.jersey.core</groupId>
            <artifactId>jersey-server</artifactId>
            <version>2.18</version>
        </dependency>
        <dependency>
            <groupId>org.glassfish.jersey.media</groupId>
            <artifactId>jersey-media-multipart</artifactId>
            <version>2.18</version>
        </dependency>
        <!-- Deploy Jersey apps in stand-alone Grizzly server instead of a servlet container. -->
        <dependency>
            <groupId>org.glassfish.jersey.containers</groupId>
            <artifactId>jersey-container-grizzly2-http</artifactId>
            <version>2.18</version>
        </dependency>

        <!-- Jackson modules. -->
        <dependency>
           <groupId>com.fasterxml.jackson.core</groupId>
           <artifactId>jackson-core</artifactId>
            <version>${jackson.version}</version>
        </dependency>
        <dependency>
           <groupId>com.fasterxml.jackson.core</groupId>
           <artifactId>jackson-databind</artifactId>
            <version>${jackson.version}</version>
        </dependency>
        <!-- Jackson modules to serialize Jersey response objects to JSON. -->
        <dependency>
            <groupId>com.fasterxml.jackson.jaxrs</groupId>
            <artifactId>jackson-jaxrs-json-provider</artifactId>
            <version>${jackson.version}</version>
        </dependency>
        <!-- Jackson modules to serialize Jersey response objects to XML. -->
        <dependency>
            <groupId>com.fasterxml.jackson.jaxrs</groupId>
            <artifactId>jackson-jaxrs-xml-provider</artifactId>
            <version>${jackson.version}</version>
        </dependency>

        <!-- Asynchronous Websocket-capable client, for message-driven incremental GTFS-RT -->
        <!-- AsyncHttpClient Websockets need a newer version of Grizzly than Jersey does. -->
        <dependency>
            <groupId>com.ning</groupId>
            <artifactId>async-http-client</artifactId>
            <version>1.8.12</version>
        </dependency>

        <!-- OTHER DEPENDENCIES -->
        <dependency>
            <groupId>javax.servlet</groupId>
            <artifactId>servlet-api</artifactId>
            <version>2.5</version>
            <scope>provided</scope> <!-- this dependency is provided by the servlet container -->
        </dependency>
        <dependency>
            <groupId>javax.annotation</groupId>
            <artifactId>jsr250-api</artifactId>
            <version>1.0</version>
        </dependency>
        <dependency>
            <groupId>javax.inject</groupId>
            <artifactId>javax.inject</artifactId>
            <version>1</version>
        </dependency>
        <!-- OBA GTFS loader -->
        <dependency>
            <groupId>org.onebusaway</groupId>
            <artifactId>onebusaway-gtfs</artifactId>
            <version>1.3.41</version>
        </dependency>
        <!-- Processing is used for the debug GUI (though we could probably use just Java2D) -->
        <dependency>
            <groupId>org.processing</groupId>
            <artifactId>core</artifactId>
            <version>1.0.7</version>
        </dependency>
        <!-- Google Protocol Buffers compact binary serialization format -->
        <dependency>
            <groupId>com.google.protobuf</groupId>
            <artifactId>protobuf-java</artifactId>
            <version>2.6.1</version>
            <type>jar</type>
            <scope>compile</scope>
        </dependency>
        <!-- Joda Time is a widely used replacement for flaky Java time classes. -->
        <dependency>
            <groupId>joda-time</groupId>
            <artifactId>joda-time</artifactId>
            <version>2.1</version>
        </dependency>
        <!-- PNGJ is used for making Analyst TimeGrids-->
        <dependency>
            <groupId>ar.com.hjg</groupId>
            <artifactId>pngj</artifactId>
            <version>2.0.1</version>
        </dependency>
        <!-- FlexJSON deserializes JSON in Nominatim/Yahoo/Google geocoder modules. -->
        <!-- Could be done with Jackson JSON trees. -->
        <dependency>
            <groupId>net.sf.flexjson</groupId>
            <artifactId>flexjson</artifactId>
            <version>2.0</version>
        </dependency>
        <!-- Apache Axis: Used in NEDDownloader to fetch elevation tiles. -->
        <dependency>
            <groupId>org.apache.axis</groupId>
            <artifactId>axis</artifactId>
            <version>1.4</version>
        </dependency>
        <!-- Apache Axis: Used in NEDDownloader to fetch elevation tiles. -->
        <dependency>
            <groupId>org.apache.axis</groupId>
            <artifactId>axis-jaxrpc</artifactId>
            <version>1.4</version>
        </dependency>
        <dependency>
            <groupId>org.apache.commons</groupId>
            <artifactId>commons-compress</artifactId>
            <version>1.17</version>
        </dependency>
        <dependency>
            <groupId>commons-discovery</groupId>
            <artifactId>commons-discovery</artifactId>
            <version>0.4</version>
        </dependency>
        <!-- Used in DegreeGridNEDTileSource to fetch tiles from Amazon S3 -->
        <dependency>
            <groupId>net.java.dev.jets3t</groupId>
            <artifactId>jets3t</artifactId>
            <version>0.8.1</version>
        </dependency>
        <!-- OpenStreetMap protobuf (PBF) definitions -->
        <dependency>
            <groupId>crosby.binary</groupId>
            <artifactId>osmpbf</artifactId>
            <version>1.3.4-SNAPSHOT</version>
        </dependency>
        <!-- Command line parameter parsing -->
        <dependency>
            <groupId>com.beust</groupId>
            <artifactId>jcommander</artifactId>
            <version>1.30</version>
        </dependency>
        <!-- CSV parser -->
        <dependency>
            <groupId>net.sourceforge.javacsv</groupId>
            <artifactId>javacsv</artifactId>
            <version>2.0</version>
        </dependency>
        <dependency>
            <groupId>org.apache.httpcomponents</groupId>
            <artifactId>httpclient</artifactId>
            <version>4.5.5</version>
        </dependency>
        <dependency>
          <groupId>commons-codec</groupId>
          <artifactId>commons-codec</artifactId>
          <version>1.11</version>
        </dependency>
        <dependency>
            <groupId>org.apache.commons</groupId>
            <artifactId>commons-math3</artifactId>
            <version>3.6.1</version>
        </dependency>

        <!-- Lucene for sophisticated text search -->
        <dependency>
            <groupId>org.apache.lucene</groupId>
            <artifactId>lucene-core</artifactId>
            <version>4.7.1</version>
        </dependency>
        <dependency>
            <groupId>org.apache.lucene</groupId>
            <artifactId>lucene-queries</artifactId>
            <version>4.7.1</version>
        </dependency>
        <dependency>
            <groupId>org.apache.lucene</groupId>
            <artifactId>lucene-analyzers-common</artifactId>
            <version>4.7.1</version>
        </dependency>
        <dependency>
            <groupId>org.apache.lucene</groupId>
            <artifactId>lucene-queryparser</artifactId>
            <version>4.7.1</version>
        </dependency>
        <dependency>
            <groupId>com.graphql-java</groupId>
            <artifactId>graphql-java</artifactId>
            <version>2.2.0</version>
        </dependency>
        <!-- Support for OTP scripting -->
        <dependency>
            <groupId>bsf</groupId>
            <artifactId>bsf</artifactId>
            <version>2.4.0</version>
        </dependency>
        <!--
            Scripting language dependencies such as Groovy and Jython can double the size of the OTP JAR.
            Therefore we don't include them by default. You can either update the POM in your fork to include the
            scripting dependencies, or simply download them and add them to the classpath on the command line.
        <dependency>
            <groupId>org.codehaus.groovy</groupId>
            <artifactId>groovy-all</artifactId>
            <version>2.3.8</version>
        </dependency>
        <dependency>
            <groupId>org.python</groupId>
            <artifactId>jython</artifactId>
            <version>2.7.0</version>
        </dependency>
        -->
        <!-- support for OpenTraffic data -->
        <dependency>
            <groupId>io.opentraffic</groupId>
            <artifactId>traffic-engine</artifactId>
            <version>0.2</version>
        </dependency>
        <!-- R5 may eventually be an alternate routing option within OTP, and provides Graph serialization. -->
        <dependency>
            <groupId>com.conveyal</groupId>
            <artifactId>r5</artifactId>
            <version>4.0.0-SNAPSHOT</version>
            <exclusions>
                <exclusion>
                    <artifactId>slf4j-simple</artifactId>
                    <groupId>org.slf4j</groupId>
                </exclusion>
            </exclusions>
        </dependency>
    </dependencies>

</project><|MERGE_RESOLUTION|>--- conflicted
+++ resolved
@@ -580,11 +580,7 @@
         <dependency>
             <groupId>junit</groupId>
             <artifactId>junit</artifactId>
-<<<<<<< HEAD
             <version>4.12</version>
-=======
-            <version>4.11</version>
->>>>>>> 0cfb77d4
             <scope>test</scope>
         </dependency>
         <dependency>
