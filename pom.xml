--- conflicted
+++ resolved
@@ -184,9 +184,6 @@
                 <version>3.8.1</version>
                 <configuration>
                     <!-- Target Java versions -->
-<<<<<<< HEAD
-                    <release>8</release>
-=======
                     <release>11</release>
                 </configuration>
             </plugin>
@@ -202,7 +199,6 @@
                             <Automatic-Module-Name>org.opentripplanner.otp</Automatic-Module-Name>
                         </manifestEntries>
                     </archive>
->>>>>>> d46ca403
                 </configuration>
             </plugin>
             <plugin>
@@ -468,8 +464,10 @@
                 <artifactId>maven-javadoc-plugin</artifactId>
                 <version>3.1.1</version>
                 <configuration>
-                    <!-- Turn off Java 8 strict Javadoc checking -->
-                    <additionalparam>-Xdoclint:none</additionalparam>
+                    <!-- Turn off strict Javadoc checking -->
+                    <doclint>none</doclint>
+                    <!-- Sidestep strange error "class file for javax.media.jai.PropertySourceImpl not found" -->
+                    <excludePackageNames>org.opentripplanner.graph_builder.module.ned:*</excludePackageNames>
                 </configuration>
                 <reportSets>
                     <reportSet>
